--- conflicted
+++ resolved
@@ -27,11 +27,7 @@
         room::{
             create::RoomCreateEventContent, encryption::RoomEncryptionEventContent,
             guest_access::GuestAccess, history_visibility::HistoryVisibility, join_rules::JoinRule,
-<<<<<<< HEAD
-            member::MembershipState, name::RoomNameEventContent,
-=======
-            member::RoomMemberEventContent, name::RoomNameEventContent,
->>>>>>> b4cd0c71
+            member::MembershipState, member::RoomMemberEventContent, name::RoomNameEventContent,
             redaction::OriginalSyncRoomRedactionEvent, tombstone::RoomTombstoneEventContent,
         },
         tag::Tags,

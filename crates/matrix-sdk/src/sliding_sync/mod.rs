--- conflicted
+++ resolved
@@ -378,29 +378,19 @@
         Ok(update_summary)
     }
 
-<<<<<<< HEAD
     /// Sync once just to update the E2E encryption keys.
     pub async fn sync_once_for_keys(&self) -> Result<()> {
         let stream_id = Uuid::new_v4().to_string();
-        let keys_list = SlidingSyncList::builder("sync_once_for_keys").build();
+        let keys_list = SlidingSyncListBuilder::default_with_fullsync();
         self.add_list(keys_list);
-        let lists = Arc::new(Mutex::new(self.inner.lists.read().unwrap().clone()));
-        self.sync_once(&stream_id, lists).await?;
+        self.sync_once(&stream_id).await?;
         Ok(())
     }
 
-    async fn sync_once(
-        &self,
-        stream_id: &str,
-        lists: Arc<Mutex<BTreeMap<String, SlidingSyncList>>>,
-    ) -> Result<Option<UpdateSummary>> {
-        let mut requests_lists = BTreeMap::new();
-=======
     async fn sync_once(&self, stream_id: &str) -> Result<Option<UpdateSummary>> {
         let (request, request_config) = {
             // Collect requests for lists.
             let mut requests_lists = BTreeMap::new();
->>>>>>> 43b28e60
 
             {
                 let mut lists = self.inner.lists.write().unwrap();

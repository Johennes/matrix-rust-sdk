--- conflicted
+++ resolved
@@ -1730,13 +1730,8 @@
     /// # use std::{collections::BTreeMap, convert::TryFrom};
     /// # block_on(async {
     /// # let homeserver = Url::parse("http://localhost:8080")?;
-<<<<<<< HEAD
     /// # let mut client = Client::new(homeserver).await?;
-    /// let devices = &["DEVICEID".into()];
-=======
-    /// # let mut client = Client::new(homeserver)?;
     /// let devices = &[device_id!("DEVICEID").to_owned()];
->>>>>>> 8494f105
     ///
     /// if let Err(e) = client.delete_devices(devices, None).await {
     ///     if let Some(info) = e.uiaa_response() {

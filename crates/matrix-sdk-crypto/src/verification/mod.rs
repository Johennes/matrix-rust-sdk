--- conflicted
+++ resolved
@@ -52,11 +52,7 @@
     error::SignatureError,
     gossiping::{GossipMachine, GossipRequest},
     olm::{PrivateCrossSigningIdentity, ReadOnlyAccount, Session},
-<<<<<<< HEAD
-    store::{Changes, DynCryptoStore, NoisyArc},
-=======
-    store::{Changes, CryptoStoreWrapper},
->>>>>>> 9174f120
+    store::{Changes, CryptoStoreWrapper, NoisyArc},
     types::Signatures,
     CryptoStoreError, LocalTrust, OutgoingVerificationRequest, ReadOnlyDevice,
     ReadOnlyOwnUserIdentity, ReadOnlyUserIdentities,
@@ -66,11 +62,7 @@
 pub(crate) struct VerificationStore {
     pub account: ReadOnlyAccount,
     pub private_identity: Arc<Mutex<PrivateCrossSigningIdentity>>,
-<<<<<<< HEAD
-    inner: NoisyArc<DynCryptoStore>,
-=======
-    inner: Arc<CryptoStoreWrapper>,
->>>>>>> 9174f120
+    inner: NoisyArc<CryptoStoreWrapper>,
 }
 
 /// An emoji that is used for interactive verification using a short auth

// Copyright 2020 The Matrix.org Foundation C.I.C.
//
// Licensed under the Apache License, Version 2.0 (the "License");
// you may not use this file except in compliance with the License.
// You may obtain a copy of the License at
//
//     http://www.apache.org/licenses/LICENSE-2.0
//
// Unless required by applicable law or agreed to in writing, software
// distributed under the License is distributed on an "AS IS" BASIS,
// WITHOUT WARRANTIES OR CONDITIONS OF ANY KIND, either express or implied.
// See the License for the specific language governing permissions and
// limitations under the License.

use std::{
    collections::HashMap,
    convert::{TryFrom, TryInto},
    sync::{Arc, RwLock as StdRwLock},
};

<<<<<<< HEAD
use dashmap::DashMap;
use matrix_sdk_common::NoisyArc;
=======
>>>>>>> 05f0106e
use ruma::{
    events::{
        key::verification::VerificationMethod, AnyToDeviceEvent, AnyToDeviceEventContent,
        ToDeviceEvent,
    },
    serde::Raw,
    uint, DeviceId, EventId, MilliSecondsSinceUnixEpoch, OwnedDeviceId, OwnedUserId, RoomId,
    SecondsSinceUnixEpoch, TransactionId, UInt, UserId,
};
use tokio::sync::Mutex;
use tracing::{debug, info, instrument, trace, warn};

use super::{
    cache::{RequestInfo, VerificationCache},
    event_enums::{AnyEvent, AnyVerificationContent, OutgoingContent},
    requests::VerificationRequest,
    sas::Sas,
    FlowId, Verification, VerificationResult, VerificationStore,
};
use crate::{
    olm::{PrivateCrossSigningIdentity, StaticAccountData},
    requests::OutgoingRequest,
    store::{CryptoStoreError, CryptoStoreWrapper},
    OutgoingVerificationRequest, ReadOnlyDevice, ReadOnlyUserIdentity, RoomMessageRequest,
    ToDeviceRequest,
};

#[derive(Clone, Debug)]
pub struct VerificationMachine {
    pub(crate) store: VerificationStore,
    verifications: VerificationCache,
    requests: Arc<StdRwLock<HashMap<OwnedUserId, HashMap<String, VerificationRequest>>>>,
}

impl VerificationMachine {
    pub(crate) fn new(
        account: StaticAccountData,
        identity: Arc<Mutex<PrivateCrossSigningIdentity>>,
        store: NoisyArc<CryptoStoreWrapper>,
    ) -> Self {
        Self {
            store: VerificationStore { account, private_identity: identity, inner: store },
            verifications: VerificationCache::new(),
            requests: Default::default(),
        }
    }

    pub(crate) fn own_user_id(&self) -> &UserId {
        &self.store.account.user_id
    }

    pub(crate) fn own_device_id(&self) -> &DeviceId {
        &self.store.account.device_id
    }

    pub(crate) async fn request_to_device_verification(
        &self,
        user_id: &UserId,
        recipient_devices: Vec<OwnedDeviceId>,
        methods: Option<Vec<VerificationMethod>>,
    ) -> (VerificationRequest, OutgoingVerificationRequest) {
        let flow_id = FlowId::from(TransactionId::new());

        let verification = VerificationRequest::new(
            self.verifications.clone(),
            self.store.clone(),
            flow_id,
            user_id,
            recipient_devices,
            methods,
        );

        self.insert_request(verification.clone());

        let request = verification.request_to_device();

        (verification, request.into())
    }

    pub async fn request_verification(
        &self,
        identity: &ReadOnlyUserIdentity,
        room_id: &RoomId,
        request_event_id: &EventId,
        methods: Option<Vec<VerificationMethod>>,
    ) -> VerificationRequest {
        let flow_id = FlowId::InRoom(room_id.to_owned(), request_event_id.to_owned());

        let request = VerificationRequest::new(
            self.verifications.clone(),
            self.store.clone(),
            flow_id,
            identity.user_id(),
            vec![],
            methods,
        );

        self.insert_request(request.clone());

        request
    }

    pub async fn start_sas(
        &self,
        device: ReadOnlyDevice,
    ) -> Result<(Sas, OutgoingVerificationRequest), CryptoStoreError> {
        let identities = self.store.get_identities(device.clone()).await?;
        let (sas, content) = Sas::start(identities, TransactionId::new(), true, None, None);

        let request = match content {
            OutgoingContent::Room(r, c) => {
                RoomMessageRequest { room_id: r, txn_id: TransactionId::new(), content: c }.into()
            }
            OutgoingContent::ToDevice(c) => {
                let request = ToDeviceRequest::with_id(
                    device.user_id(),
                    device.device_id().to_owned(),
                    &c,
                    TransactionId::new(),
                );

                self.verifications.insert_sas(sas.clone());

                request.into()
            }
        };

        Ok((sas, request))
    }

    pub fn get_request(
        &self,
        user_id: &UserId,
        flow_id: impl AsRef<str>,
    ) -> Option<VerificationRequest> {
        self.requests.read().unwrap().get(user_id)?.get(flow_id.as_ref()).cloned()
    }

    pub fn get_requests(&self, user_id: &UserId) -> Vec<VerificationRequest> {
        self.requests
            .read()
            .unwrap()
            .get(user_id)
            .map(|v| v.iter().map(|(_, value)| value.clone()).collect())
            .unwrap_or_default()
    }

    /// Add a new `VerificationRequest` object to the cache.
    /// If there are any existing requests with this user (and different
    /// flow_id), both the existing and new request will be cancelled.
    fn insert_request(&self, request: VerificationRequest) {
        if let Some(r) = self.get_request(request.other_user(), request.flow_id().as_str()) {
            debug!(flow_id = r.flow_id().as_str(), "Ignoring known verification request",);
            return;
        }

        let mut requests = self.requests.write().unwrap();
        let user_requests = requests.entry(request.other_user().to_owned()).or_default();

        // Cancel all the old verifications requests as well as the new one we
        // have for this user if someone tries to have two verifications going
        // on at once.
        for old_verification in user_requests.values_mut() {
            if !old_verification.is_cancelled() {
                warn!(
                    "Received a new verification request whilst another request \
                    with the same user is ongoing. Cancelling both requests."
                );

                if let Some(r) = old_verification.cancel() {
                    self.verifications.add_request(r.into())
                }

                if let Some(r) = request.cancel() {
                    self.verifications.add_request(r.into())
                }
            }
        }

        // We still want to add the new verification request, in case users
        // want to inspect the verification object a matching
        // `m.key.verification.request` produced.
        user_requests.insert(request.flow_id().as_str().to_owned(), request);
    }

    pub fn get_verification(&self, user_id: &UserId, flow_id: &str) -> Option<Verification> {
        self.verifications.get(user_id, flow_id)
    }

    pub fn get_sas(&self, user_id: &UserId, flow_id: &str) -> Option<Sas> {
        self.verifications.get_sas(user_id, flow_id)
    }

    fn is_timestamp_valid(timestamp: MilliSecondsSinceUnixEpoch) -> bool {
        // The event should be ignored if the event is older than 10 minutes
        let old_timestamp_threshold: UInt = uint!(600);
        // The event should be ignored if the event is 5 minutes or more into the
        // future.
        let timestamp_threshold: UInt = uint!(300);

        let timestamp = timestamp.as_secs();
        let now = SecondsSinceUnixEpoch::now().get();

        !(now.saturating_sub(timestamp) > old_timestamp_threshold
            || timestamp.saturating_sub(now) > timestamp_threshold)
    }

    fn queue_up_content(
        &self,
        recipient: &UserId,
        recipient_device: &DeviceId,
        content: OutgoingContent,
        request_id: Option<RequestInfo>,
    ) {
        self.verifications.queue_up_content(recipient, recipient_device, content, request_id)
    }

    pub fn mark_request_as_sent(&self, request_id: &TransactionId) {
        self.verifications.mark_request_as_sent(request_id);
    }

    pub fn outgoing_messages(&self) -> Vec<OutgoingRequest> {
        self.verifications.outgoing_requests()
    }

    pub fn garbage_collect(&self) -> Vec<Raw<AnyToDeviceEvent>> {
        let mut events = vec![];

        let mut requests: Vec<OutgoingVerificationRequest> = {
            let mut requests = self.requests.write().unwrap();

            for user_verification in requests.values_mut() {
                user_verification.retain(|_, v| !(v.is_done() || v.is_cancelled()));
            }
            requests.retain(|_, v| !v.is_empty());

            requests.values().flatten().filter_map(|(_, v)| v.cancel_if_timed_out()).collect()
        };

        requests.extend(self.verifications.garbage_collect());

        for request in requests {
            if let Ok(OutgoingContent::ToDevice(AnyToDeviceEventContent::KeyVerificationCancel(
                content,
            ))) = request.clone().try_into()
            {
                let event = ToDeviceEvent { content, sender: self.own_user_id().to_owned() };

                events.push(
                    Raw::new(&event)
                        .expect("Failed to serialize m.key_verification.cancel event")
                        .cast(),
                );
            }

            self.verifications.add_verification_request(request)
        }

        events
    }

    async fn mark_sas_as_done(
        &self,
        sas: &Sas,
        out_content: Option<OutgoingContent>,
    ) -> Result<(), CryptoStoreError> {
        match sas.mark_as_done().await? {
            VerificationResult::Ok => {
                if let Some(c) = out_content {
                    self.queue_up_content(sas.other_user_id(), sas.other_device_id(), c, None);
                }
            }
            VerificationResult::Cancel(c) => {
                if let Some(r) = sas.cancel_with_code(c) {
                    self.verifications.add_request(r.into());
                }
            }
            VerificationResult::SignatureUpload(r) => {
                self.verifications.add_request(r.into());

                if let Some(c) = out_content {
                    self.queue_up_content(sas.other_user_id(), sas.other_device_id(), c, None);
                }
            }
        }

        Ok(())
    }

    #[instrument(skip_all)]
    pub async fn receive_any_event(
        &self,
        event: impl Into<AnyEvent<'_>>,
    ) -> Result<(), CryptoStoreError> {
        let event = event.into();

        let Ok(flow_id) = FlowId::try_from(&event) else {
            // This isn't a verification event, return early.
            return Ok(());
        };

        let flow_id_mismatch = || {
            warn!(
                flow_id = flow_id.as_str(),
                "Received a verification event with a mismatched flow id, \
                 the verification object was created for a in-room \
                 verification but an event was received over to-device \
                 messaging or vice versa"
            );
        };

        let event_sent_from_us = |event: &AnyEvent<'_>, from_device: &DeviceId| {
            if event.sender() == self.store.account.user_id {
                from_device == self.store.account.device_id || event.is_room_event()
            } else {
                false
            }
        };

        let Some(content) = event.verification_content() else { return Ok(()) };
        match &content {
            AnyVerificationContent::Request(r) => {
                info!(
                    from_device = r.from_device().as_str(),
                    "Received a new verification request",
                );

                let Some(timestamp) = event.timestamp() else {
                    warn!(
                        from_device = r.from_device().as_str(),
                        "The key verification request didn't contain a valid timestamp"
                    );
                    return Ok(());
                };

                if !Self::is_timestamp_valid(timestamp) {
                    trace!(
                        from_device = r.from_device().as_str(),
                        ?timestamp,
                        "The received verification request was too old or too far into the future",
                    );
                    return Ok(());
                }

                if event_sent_from_us(&event, r.from_device()) {
                    trace!(
                        from_device = r.from_device().as_str(),
                        "The received verification request was sent by us, ignoring it",
                    );
                    return Ok(());
                }

                let request = VerificationRequest::from_request(
                    self.verifications.clone(),
                    self.store.clone(),
                    event.sender(),
                    flow_id,
                    r,
                );

                self.insert_request(request);
            }
            AnyVerificationContent::Cancel(c) => {
                if let Some(verification) = self.get_request(event.sender(), flow_id.as_str()) {
                    verification.receive_cancel(event.sender(), c);
                }

                if let Some(verification) = self.get_verification(event.sender(), flow_id.as_str())
                {
                    match verification {
                        Verification::SasV1(sas) => {
                            // This won't produce an outgoing content
                            let _ = sas.receive_any_event(event.sender(), &content);
                        }
                        #[cfg(feature = "qrcode")]
                        Verification::QrV1(qr) => qr.receive_cancel(event.sender(), c),
                    }
                }
            }
            AnyVerificationContent::Ready(c) => {
                let Some(request) = self.get_request(event.sender(), flow_id.as_str()) else {
                    return Ok(());
                };

                if request.flow_id() == &flow_id {
                    request.receive_ready(event.sender(), c);
                } else {
                    flow_id_mismatch();
                }
            }
            AnyVerificationContent::Start(c) => {
                if let Some(request) = self.get_request(event.sender(), flow_id.as_str()) {
                    if request.flow_id() == &flow_id {
                        Box::pin(request.receive_start(event.sender(), c)).await?
                    } else {
                        flow_id_mismatch();
                    }
                } else if let FlowId::ToDevice(_) = flow_id {
                    // TODO remove this soon, this has been deprecated by
                    // MSC3122 https://github.com/matrix-org/matrix-doc/pull/3122
                    if let Some(device) =
                        self.store.get_device(event.sender(), c.from_device()).await?
                    {
                        let identities = self.store.get_identities(device).await?;

                        match Sas::from_start_event(flow_id, c, identities, None, false) {
                            Ok(sas) => {
                                self.verifications.insert_sas(sas);
                            }
                            Err(cancellation) => self.queue_up_content(
                                event.sender(),
                                c.from_device(),
                                cancellation,
                                None,
                            ),
                        }
                    }
                }
            }
            AnyVerificationContent::Accept(_) | AnyVerificationContent::Key(_) => {
                let Some(sas) = self.get_sas(event.sender(), flow_id.as_str()) else {
                    return Ok(());
                };

                if sas.flow_id() != &flow_id {
                    flow_id_mismatch();
                    return Ok(());
                }

                let Some((content, request_info)) = sas.receive_any_event(event.sender(), &content)
                else {
                    return Ok(());
                };

                self.queue_up_content(
                    sas.other_user_id(),
                    sas.other_device_id(),
                    content,
                    request_info,
                );
            }
            AnyVerificationContent::Mac(_) => {
                let Some(s) = self.get_sas(event.sender(), flow_id.as_str()) else { return Ok(()) };

                if s.flow_id() != &flow_id {
                    flow_id_mismatch();
                    return Ok(());
                }

                let content = s.receive_any_event(event.sender(), &content);

                if s.is_done() {
                    Box::pin(self.mark_sas_as_done(&s, content.map(|(c, _)| c))).await?;
                } else {
                    // Even if we are not done (yet), there might be content to
                    // send out, e.g. in the case where we are done with our
                    // side of the verification process, but the other side has
                    // not yet sent their "done".
                    let Some((content, request_id)) = content else { return Ok(()) };

                    self.queue_up_content(
                        s.other_user_id(),
                        s.other_device_id(),
                        content,
                        request_id,
                    );
                }
            }
            AnyVerificationContent::Done(c) => {
                if let Some(verification) = self.get_request(event.sender(), flow_id.as_str()) {
                    verification.receive_done(event.sender(), c);
                }

                #[allow(clippy::single_match)]
                match self.get_verification(event.sender(), flow_id.as_str()) {
                    Some(Verification::SasV1(sas)) => {
                        let content = sas.receive_any_event(event.sender(), &content);

                        if sas.is_done() {
                            Box::pin(self.mark_sas_as_done(&sas, content.map(|(c, _)| c))).await?;
                        }
                    }
                    #[cfg(feature = "qrcode")]
                    Some(Verification::QrV1(qr)) => {
                        let (cancellation, request) = Box::pin(qr.receive_done(c)).await?;

                        if let Some(c) = cancellation {
                            self.verifications.add_request(c.into())
                        }

                        if let Some(s) = request {
                            self.verifications.add_request(s.into())
                        }
                    }
                    None => {}
                }
            }
        }

        Ok(())
    }
}

#[cfg(test)]
mod tests {
    use std::sync::Arc;

    use matrix_sdk_test::async_test;
    use ruma::TransactionId;
    use tokio::sync::Mutex;

    use super::{Sas, VerificationMachine};
    use crate::{
        olm::PrivateCrossSigningIdentity,
        store::{CryptoStoreWrapper, MemoryStore},
        verification::{
            cache::VerificationCache,
            event_enums::{AcceptContent, KeyContent, MacContent, OutgoingContent},
            tests::{alice_device_id, alice_id, setup_stores, wrap_any_to_device_content},
            FlowId, VerificationStore,
        },
        Account, VerificationRequest,
    };

    async fn verification_machine() -> (VerificationMachine, VerificationStore) {
        let (_account, store, _bob, bob_store) = setup_stores().await;

        let machine = VerificationMachine {
            store,
            verifications: VerificationCache::new(),
            requests: Default::default(),
        };

        (machine, bob_store)
    }

    async fn setup_verification_machine() -> (VerificationMachine, Sas) {
        let (machine, bob_store) = verification_machine().await;

        let alice_device =
            bob_store.get_device(alice_id(), alice_device_id()).await.unwrap().unwrap();

        let identities = bob_store.get_identities(alice_device).await.unwrap();
        let (bob_sas, start_content) =
            Sas::start(identities, TransactionId::new(), true, None, None);

        machine
            .receive_any_event(&wrap_any_to_device_content(bob_sas.user_id(), start_content))
            .await
            .unwrap();

        (machine, bob_sas)
    }

    #[async_test]
    async fn create() {
        let alice = Account::with_device_id(alice_id(), alice_device_id());
        let identity = Arc::new(Mutex::new(PrivateCrossSigningIdentity::empty(alice_id())));
        let _ = VerificationMachine::new(
            alice.static_data,
            identity,
            Arc::new(CryptoStoreWrapper::new(alice_id(), MemoryStore::new())),
        );
    }

    #[async_test]
    async fn full_flow() {
        let (alice_machine, bob) = setup_verification_machine().await;

        let alice = alice_machine.get_sas(bob.user_id(), bob.flow_id().as_str()).unwrap();

        let request = alice.accept().unwrap();

        let content = OutgoingContent::try_from(request).unwrap();
        let content = AcceptContent::try_from(&content).unwrap().into();

        let (content, request_info) = bob.receive_any_event(alice.user_id(), &content).unwrap();

        let event = wrap_any_to_device_content(bob.user_id(), content);

        assert!(alice_machine.verifications.outgoing_requests().is_empty());
        alice_machine.receive_any_event(&event).await.unwrap();
        assert!(!alice_machine.verifications.outgoing_requests().is_empty());

        let request = alice_machine.verifications.outgoing_requests().first().cloned().unwrap();
        let txn_id = request.request_id().to_owned();
        let content = OutgoingContent::try_from(request).unwrap();
        let content = KeyContent::try_from(&content).unwrap().into();

        alice_machine.mark_request_as_sent(&txn_id);

        assert!(bob.receive_any_event(alice.user_id(), &content).is_none());

        assert!(alice.emoji().is_some());
        // Bob can only show the emoji if it marks the request carrying the
        // m.key.verification.key event as sent.
        assert!(bob.emoji().is_none());
        bob.mark_request_as_sent(&request_info.unwrap().request_id);
        assert!(bob.emoji().is_some());
        assert_eq!(alice.emoji(), bob.emoji());

        let mut requests = alice.confirm().await.unwrap().0;
        assert!(requests.len() == 1);
        let request = requests.pop().unwrap();
        let content = OutgoingContent::try_from(request).unwrap();
        let content = MacContent::try_from(&content).unwrap().into();
        bob.receive_any_event(alice.user_id(), &content);

        let mut requests = bob.confirm().await.unwrap().0;
        assert!(requests.len() == 1);
        let request = requests.pop().unwrap();
        let content = OutgoingContent::try_from(request).unwrap();
        let content = MacContent::try_from(&content).unwrap().into();
        alice.receive_any_event(bob.user_id(), &content);

        assert!(alice.is_done());
        assert!(bob.is_done());
    }

    #[cfg(not(target_os = "macos"))]
    #[allow(unknown_lints, clippy::unchecked_duration_subtraction)]
    #[async_test]
    async fn timing_out() {
        use std::time::Duration;

        use matrix_sdk_common::instant::Instant;

        let (alice_machine, bob) = setup_verification_machine().await;
        let alice = alice_machine.get_sas(bob.user_id(), bob.flow_id().as_str()).unwrap();

        assert!(!alice.timed_out());
        assert!(alice_machine.verifications.outgoing_requests().is_empty());

        // This line panics on macOS, so we're disabled for now.
        alice.set_creation_time(Instant::now() - Duration::from_secs(60 * 15));
        assert!(alice.timed_out());
        assert!(alice_machine.verifications.outgoing_requests().is_empty());
        alice_machine.garbage_collect();
        assert!(!alice_machine.verifications.outgoing_requests().is_empty());
        alice_machine.garbage_collect();
        assert!(alice_machine.verifications.is_empty());
    }

    /// Test to ensure that we cancel both verifications if a second one gets
    /// started while another one is going on.
    #[async_test]
    async fn double_verification_cancellation() {
        let (machine, bob_store) = verification_machine().await;

        let alice_device =
            bob_store.get_device(alice_id(), alice_device_id()).await.unwrap().unwrap();
        let identities = bob_store.get_identities(alice_device).await.unwrap();

        // Start the first sas verification.
        let (bob_sas, start_content) =
            Sas::start(identities.clone(), TransactionId::new(), true, None, None);

        machine
            .receive_any_event(&wrap_any_to_device_content(bob_sas.user_id(), start_content))
            .await
            .unwrap();

        let alice_sas = machine.get_sas(bob_sas.user_id(), bob_sas.flow_id().as_str()).unwrap();

        // We're not yet cancelled.
        assert!(!alice_sas.is_cancelled());

        let second_transaction_id = TransactionId::new();
        let (bob_sas, start_content) =
            Sas::start(identities, second_transaction_id.clone(), true, None, None);
        machine
            .receive_any_event(&wrap_any_to_device_content(bob_sas.user_id(), start_content))
            .await
            .unwrap();

        let second_sas = machine.get_sas(bob_sas.user_id(), bob_sas.flow_id().as_str()).unwrap();

        // Make sure we fetched the new one.
        assert_eq!(second_sas.flow_id().as_str(), second_transaction_id);

        // Make sure both of them are cancelled.
        assert!(alice_sas.is_cancelled());
        assert!(second_sas.is_cancelled());
    }

    /// Test to ensure that we cancel both verification requests if a second one
    /// gets started while another one is going on.
    #[async_test]
    async fn double_verification_request_cancellation() {
        let (machine, bob_store) = verification_machine().await;

        // Start the first verification request.
        let flow_id = FlowId::ToDevice("TEST_FLOW_ID".into());

        let bob_request = VerificationRequest::new(
            VerificationCache::new(),
            bob_store.clone(),
            flow_id.clone(),
            alice_id(),
            vec![],
            None,
        );

        let request = bob_request.request_to_device();
        let content: OutgoingContent = request.try_into().unwrap();

        machine
            .receive_any_event(&wrap_any_to_device_content(bob_request.other_user(), content))
            .await
            .unwrap();

        let alice_request =
            machine.get_request(bob_request.other_user(), bob_request.flow_id().as_str()).unwrap();

        // We're not yet cancelled.
        assert!(!alice_request.is_cancelled());

        let second_transaction_id = TransactionId::new();
        let bob_request = VerificationRequest::new(
            VerificationCache::new(),
            bob_store,
            second_transaction_id.clone().into(),
            alice_id(),
            vec![],
            None,
        );

        let request = bob_request.request_to_device();
        let content: OutgoingContent = request.try_into().unwrap();

        machine
            .receive_any_event(&wrap_any_to_device_content(bob_request.other_user(), content))
            .await
            .unwrap();

        let second_request =
            machine.get_request(bob_request.other_user(), bob_request.flow_id().as_str()).unwrap();

        // Make sure we fetched the new one.
        assert_eq!(second_request.flow_id().as_str(), second_transaction_id);

        // Make sure both of them are cancelled.
        assert!(alice_request.is_cancelled());
        assert!(second_request.is_cancelled());
    }

    /// Ensure that if a duplicate request is added (i.e. matching user and
    /// flow_id) the existing request is not cancelled and the new one is
    /// ignored
    #[async_test]
    async fn ignore_identical_verification_request() {
        let (machine, bob_store) = verification_machine().await;

        // Start the first verification request.
        let flow_id = FlowId::ToDevice("TEST_FLOW_ID".into());

        let bob_request = VerificationRequest::new(
            VerificationCache::new(),
            bob_store.clone(),
            flow_id.clone(),
            alice_id(),
            vec![],
            None,
        );

        let request = bob_request.request_to_device();
        let content: OutgoingContent = request.try_into().unwrap();

        machine
            .receive_any_event(&wrap_any_to_device_content(bob_request.other_user(), content))
            .await
            .unwrap();

        let first_request =
            machine.get_request(bob_request.other_user(), bob_request.flow_id().as_str()).unwrap();

        // We're not yet cancelled.
        assert!(!first_request.is_cancelled());

        // Bob is adding a second request with the same flow_id as before
        let bob_request = VerificationRequest::new(
            VerificationCache::new(),
            bob_store,
            flow_id.clone(),
            alice_id(),
            vec![],
            None,
        );

        let request = bob_request.request_to_device();
        let content: OutgoingContent = request.try_into().unwrap();

        machine
            .receive_any_event(&wrap_any_to_device_content(bob_request.other_user(), content))
            .await
            .unwrap();

        let second_request =
            machine.get_request(bob_request.other_user(), bob_request.flow_id().as_str()).unwrap();

        // None of the requests are cancelled
        assert!(!first_request.is_cancelled());
        assert!(!second_request.is_cancelled());
    }
}<|MERGE_RESOLUTION|>--- conflicted
+++ resolved
@@ -18,11 +18,7 @@
     sync::{Arc, RwLock as StdRwLock},
 };
 
-<<<<<<< HEAD
-use dashmap::DashMap;
 use matrix_sdk_common::NoisyArc;
-=======
->>>>>>> 05f0106e
 use ruma::{
     events::{
         key::verification::VerificationMethod, AnyToDeviceEvent, AnyToDeviceEventContent,
@@ -530,6 +526,7 @@
 mod tests {
     use std::sync::Arc;
 
+    use matrix_sdk_common::NoisyArc;
     use matrix_sdk_test::async_test;
     use ruma::TransactionId;
     use tokio::sync::Mutex;
@@ -584,7 +581,7 @@
         let _ = VerificationMachine::new(
             alice.static_data,
             identity,
-            Arc::new(CryptoStoreWrapper::new(alice_id(), MemoryStore::new())),
+            NoisyArc::new(CryptoStoreWrapper::new(alice_id(), MemoryStore::new())),
         );
     }
 

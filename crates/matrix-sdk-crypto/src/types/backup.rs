// Copyright 2022 The Matrix.org Foundation C.I.C.
//
// Licensed under the Apache License, Version 2.0 (the "License");
// you may not use this file except in compliance with the License.
// You may obtain a copy of the License at
//
//     http://www.apache.org/licenses/LICENSE-2.0
//
// Unless required by applicable law or agreed to in writing, software
// distributed under the License is distributed on an "AS IS" BASIS,
// WITHOUT WARRANTIES OR CONDITIONS OF ANY KIND, either express or implied.
// See the License for the specific language governing permissions and
// limitations under the License.

use std::collections::BTreeMap;

use serde::{Deserialize, Serialize};
use serde_json::Value;
use vodozemac::Curve25519PublicKey;

use super::{deserialize_curve_key, serialize_curve_key, Signatures};

/// Auth data for the `m.megolm_backup.v1.curve25519-aes-sha2` backup algorithm
/// as defined in the [spec].
///
/// [spec]: https://spec.matrix.org/unstable/client-server-api/#backup-algorithm-mmegolm_backupv1curve25519-aes-sha2
#[derive(Clone, Debug, Serialize, Deserialize)]
pub struct MegolmV1AuthData {
    ///The Curve25519 public key used to encrypt the backups.
    #[serde(deserialize_with = "deserialize_curve_key", serialize_with = "serialize_curve_key")]
    pub public_key: Curve25519PublicKey,
    /// *Optional.* Signatures of the auth_data, as Signed JSON.
    #[serde(default)]
    pub signatures: Signatures,
    #[serde(flatten)]
    extra: BTreeMap<String, Value>,
}

impl MegolmV1AuthData {
<<<<<<< HEAD
    pub fn new(public_key: Curve25519PublicKey, signatures: Signatures) -> Self {
=======
    // Create a new [`MegolmV1AuthData`] from a public Curve25519 key and a
    // [`Signatures`] map.
    pub(crate) fn new(public_key: Curve25519PublicKey, signatures: Signatures) -> Self {
>>>>>>> e788a6b0
        Self { public_key, signatures, extra: Default::default() }
    }
}

/// Information pertaining to a room key backup. Can be used to upload a new
/// backup version as defined in the [spec].
///
/// [spec]: https://spec.matrix.org/unstable/client-server-api/#post_matrixclientv3room_keysversion
#[derive(Clone, Debug, Deserialize)]
#[serde(try_from = "BackupInfoHelper")]
pub enum RoomKeyBackupInfo {
    /// The `m.megolm_backup.v1.curve25519-aes-sha2` variant of a backup.
    MegolmBackupV1Curve25519AesSha2(MegolmV1AuthData),
    /// Any other unknown backup variant.
    Other {
        /// The algorithm of the unknown backup variant.
        algorithm: String,
        /// The auth data of the unknown backup variant.
        auth_data: BTreeMap<String, Value>,
    },
}

#[derive(Clone, Debug, Serialize, Deserialize)]
struct BackupInfoHelper {
    algorithm: String,
    auth_data: Value,
}

impl TryFrom<BackupInfoHelper> for RoomKeyBackupInfo {
    type Error = serde_json::Error;

    fn try_from(value: BackupInfoHelper) -> Result<Self, Self::Error> {
        Ok(match value.algorithm.as_str() {
            "m.megolm_backup.v1.curve25519-aes-sha2" => {
                let data: MegolmV1AuthData = serde_json::from_value(value.auth_data)?;
                RoomKeyBackupInfo::MegolmBackupV1Curve25519AesSha2(data)
            }
            _ => RoomKeyBackupInfo::Other {
                algorithm: value.algorithm,
                auth_data: serde_json::from_value(value.auth_data)?,
            },
        })
    }
}

impl Serialize for RoomKeyBackupInfo {
    fn serialize<S>(&self, serializer: S) -> Result<S::Ok, S::Error>
    where
        S: serde::Serializer,
    {
        let helper = match self {
            RoomKeyBackupInfo::MegolmBackupV1Curve25519AesSha2(d) => BackupInfoHelper {
                algorithm: "m.megolm_backup.v1.curve25519-aes-sha2".to_owned(),
                auth_data: serde_json::to_value(d).map_err(serde::ser::Error::custom)?,
            },
            RoomKeyBackupInfo::Other { algorithm, auth_data } => BackupInfoHelper {
                algorithm: algorithm.to_owned(),
                auth_data: serde_json::to_value(auth_data.clone())
                    .map_err(serde::ser::Error::custom)?,
            },
        };

        helper.serialize(serializer)
    }
}

#[cfg(test)]
mod tests {
    use assert_matches::assert_matches;
    use serde_json::json;

    use super::RoomKeyBackupInfo;

    #[test]
    fn serialization() {
        let json = json!({
            "algorithm": "m.megolm_backup.v2",
            "auth_data": {
                "some": "data"
            }
        });

        let deserialized: RoomKeyBackupInfo = serde_json::from_value(json.clone()).unwrap();
        assert_matches!(deserialized, RoomKeyBackupInfo::Other { algorithm: _, auth_data: _ });

        let serialized = serde_json::to_value(deserialized).unwrap();
        assert_eq!(json, serialized);

        let json = json!({
            "algorithm": "m.megolm_backup.v1.curve25519-aes-sha2",
            "auth_data": {
                "public_key":"XjhWTCjW7l59pbfx9tlCBQolfnIQWARoKOzjTOPSlWM",
                "signatures": {
                    "@alice:example.org": {
                        "ed25519:deviceid": "signature"
                    }
                }
            }
        });

        let deserialized: RoomKeyBackupInfo = serde_json::from_value(json.clone()).unwrap();
        assert_matches!(deserialized, RoomKeyBackupInfo::MegolmBackupV1Curve25519AesSha2(_));

        let serialized = serde_json::to_value(deserialized).unwrap();
        assert_eq!(json, serialized);
    }
}<|MERGE_RESOLUTION|>--- conflicted
+++ resolved
@@ -37,13 +37,9 @@
 }
 
 impl MegolmV1AuthData {
-<<<<<<< HEAD
-    pub fn new(public_key: Curve25519PublicKey, signatures: Signatures) -> Self {
-=======
     // Create a new [`MegolmV1AuthData`] from a public Curve25519 key and a
     // [`Signatures`] map.
     pub(crate) fn new(public_key: Curve25519PublicKey, signatures: Signatures) -> Self {
->>>>>>> e788a6b0
         Self { public_key, signatures, extra: Default::default() }
     }
 }

// Copyright 2021, 2022 The Matrix.org Foundation C.I.C.
//
// Licensed under the Apache License, Version 2.0 (the "License");
// you may not use this file except in compliance with the License.
// You may obtain a copy of the License at
//
//     http://www.apache.org/licenses/LICENSE-2.0
//
// Unless required by applicable law or agreed to in writing, software
// distributed under the License is distributed on an "AS IS" BASIS,
// WITHOUT WARRANTIES OR CONDITIONS OF ANY KIND, either express or implied.
// See the License for the specific language governing permissions and
// limitations under the License.

//! Server-side backup support for room keys
//!
//! This module largely implements support for server-side backups using the
//! `m.megolm_backup.v1.curve25519-aes-sha2` backup algorithm.
//!
//! Due to various flaws in this backup algorithm it is **not** recommended to
//! use this module or any of its functionality. The module is only provided for
//! backwards compatibility.
//!
//! [spec]: https://spec.matrix.org/unstable/client-server-api/#server-side-key-backups

use std::{
    collections::{BTreeMap, BTreeSet},
    sync::Arc,
};

use ruma::{
    api::client::backup::RoomKeyBackup, serde::Raw, DeviceId, DeviceKeyAlgorithm, OwnedDeviceId,
    OwnedRoomId, OwnedTransactionId, TransactionId,
};
use tokio::sync::RwLock;
use tracing::{debug, info, instrument, trace, warn};

use crate::{
    olm::{BackedUpRoomKey, ExportedRoomKey, InboundGroupSession, SignedJsonObject},
    store::{BackupDecryptionKey, BackupKeys, Changes, RoomKeyCounts, Store},
    types::{MegolmV1AuthData, RoomKeyBackupInfo, Signatures},
    CryptoStoreError, Device, KeysBackupRequest, OutgoingRequest, RoomKeyImportResult,
};

mod keys;

pub use keys::{DecodeError, DecryptionError, MegolmV1BackupKey};

/// A state machine that handles backing up room keys.
///
/// The state machine can be activated using the
/// [`BackupMachine::enable_backup_v1`] method. After the state machine has been
/// enabled a request that will upload encrypted room keys can be generated
/// using the [`BackupMachine::backup`] method.
#[derive(Debug, Clone)]
pub struct BackupMachine {
    store: Store,
    backup_key: Arc<RwLock<Option<MegolmV1BackupKey>>>,
    pending_backup: Arc<RwLock<Option<PendingBackup>>>,
}

#[derive(Debug, Clone)]
struct PendingBackup {
    request_id: OwnedTransactionId,
    request: KeysBackupRequest,
    sessions: BTreeMap<OwnedRoomId, BTreeMap<String, BTreeSet<String>>>,
}

impl PendingBackup {
    fn session_was_part_of_the_backup(&self, session: &InboundGroupSession) -> bool {
        self.sessions
            .get(session.room_id())
            .and_then(|r| {
                r.get(&session.sender_key().to_base64()).map(|s| s.contains(session.session_id()))
            })
            .unwrap_or(false)
    }
}

impl From<PendingBackup> for OutgoingRequest {
    fn from(b: PendingBackup) -> Self {
        OutgoingRequest { request_id: b.request_id, request: Arc::new(b.request.into()) }
    }
}

/// The result of a signature verification of a signed JSON object.
#[derive(Clone, Debug, Default, PartialEq, Eq)]
pub struct SignatureVerification {
    /// The result of the signature verification using the public key of our own
    /// device.
    pub device_signature: SignatureState,
    /// The result of the signature verification using the public key of our own
    /// user identity.
    pub user_identity_signature: SignatureState,
    /// The result of the signature verification using public keys of other
    /// devices we own.
    pub other_signatures: BTreeMap<OwnedDeviceId, SignatureState>,
}

impl SignatureVerification {
    /// Is the result considered to be trusted?
    ///
    /// This tells us if the result has a valid signature from any of the
    /// following:
    ///
    /// * Our own device
    /// * Our own user identity, provided the identity is trusted as well
    /// * Any of our own devices, provided the device is trusted as well
    pub fn trusted(&self) -> bool {
        self.device_signature.trusted()
            || self.user_identity_signature.trusted()
            || self.other_signatures.values().any(|s| s.trusted())
    }
}

/// The result of a signature check.
#[derive(Clone, Copy, Debug, Default, PartialEq, Eq)]
pub enum SignatureState {
    /// The signature is missing.
    #[default]
    Missing,
    /// The signature is invalid.
    Invalid,
    /// The signature is valid but the device or user identity that created the
    /// signature is not trusted.
    ValidButNotTrusted,
    /// The signature is valid and the device or user identity that created the
    /// signature is trusted.
    ValidAndTrusted,
}

impl SignatureState {
    /// Is the state considered to be trusted?
    pub fn trusted(self) -> bool {
        self == SignatureState::ValidAndTrusted
    }

    /// Did we find a valid signature?
    pub fn signed(self) -> bool {
        self == SignatureState::ValidButNotTrusted && self == SignatureState::ValidAndTrusted
    }
}

impl BackupMachine {
    const BACKUP_BATCH_SIZE: usize = 100;

    pub(crate) fn new(store: Store, backup_key: Option<MegolmV1BackupKey>) -> Self {
        Self {
            store,
            backup_key: RwLock::new(backup_key).into(),
            pending_backup: RwLock::new(None).into(),
        }
    }

    /// Are we able to back up room keys to the server?
    pub async fn enabled(&self) -> bool {
        self.backup_key.read().await.as_ref().is_some_and(|b| b.backup_version().is_some())
    }

    /// Check if our own device has signed the given signed JSON payload.
    async fn check_own_device_signature(
        &self,
        signatures: &Signatures,
        auth_data: &str,
    ) -> SignatureState {
        match self.store.static_account().has_signed_raw(signatures, auth_data) {
            Ok(_) => SignatureState::ValidAndTrusted,
            Err(e) => match e {
                crate::SignatureError::NoSignatureFound => SignatureState::Missing,
                _ => SignatureState::Invalid,
            },
        }
    }

    /// Check if our own cross-signing user identity has signed the given signed
    /// JSON payload.
    async fn check_own_identity_signature(
        &self,
        signatures: &Signatures,
        auth_data: &str,
    ) -> Result<SignatureState, CryptoStoreError> {
        let user_id = &self.store.static_account().user_id;
        let identity = self.store.get_identity(user_id).await?;

        let ret = if let Some(identity) = identity.and_then(|i| i.own()) {
            match identity.master_key().has_signed_raw(signatures, auth_data) {
                Ok(_) => {
                    if identity.is_verified() {
                        SignatureState::ValidAndTrusted
                    } else {
                        SignatureState::ValidButNotTrusted
                    }
                }
                Err(e) => match e {
                    crate::SignatureError::NoSignatureFound => SignatureState::Missing,
                    _ => SignatureState::Invalid,
                },
            }
        } else {
            SignatureState::Missing
        };

        Ok(ret)
    }

    /// Check if the signed JSON payload `auth_data` has been signed by the
    /// `device`.
    fn backup_signed_by_device(
        &self,
        device: Device,
        signatures: &Signatures,
        auth_data: &str,
    ) -> SignatureState {
        if device.has_signed_raw(signatures, auth_data).is_ok() {
            if device.is_verified() {
                SignatureState::ValidAndTrusted
            } else {
                SignatureState::ValidButNotTrusted
            }
        } else {
            SignatureState::Invalid
        }
    }

    /// Check if the signed JSON payload `auth_data` has been signed by any of
    /// our devices.
    async fn test_device_signatures(
        &self,
        signatures: &Signatures,
        auth_data: &str,
        compute_all_signatures: bool,
    ) -> Result<BTreeMap<OwnedDeviceId, SignatureState>, CryptoStoreError> {
        let mut result = BTreeMap::new();

        if let Some(user_signatures) = signatures.get(&self.store.static_account().user_id) {
            for device_key_id in user_signatures.keys() {
                if device_key_id.algorithm() == DeviceKeyAlgorithm::Ed25519 {
                    // No need to check our own device here, we're doing that using
                    // the check_own_device_signature().
                    if device_key_id.device_id() == self.store.static_account().device_id {
                        continue;
                    }

                    let state = self
                        .test_ed25519_device_signature(
                            device_key_id.device_id(),
                            signatures,
                            auth_data,
                        )
                        .await?;

                    result.insert(device_key_id.device_id().to_owned(), state);

                    // Abort the loop if we found a trusted and valid signature,
                    // unless we should check all of them.
                    if state.trusted() && !compute_all_signatures {
                        break;
                    }
                }
            }
        }

        Ok(result)
    }

    async fn test_ed25519_device_signature(
        &self,
        device_id: &DeviceId,
        signatures: &Signatures,
        auth_data: &str,
    ) -> Result<SignatureState, CryptoStoreError> {
        // We might iterate over some non-device signatures as well, but in this
        // case there's no corresponding device and we get `Ok(None)` here, so
        // things still work out.
        let device = self.store.get_device(self.store.user_id(), device_id).await?;
        trace!(?device_id, "Checking backup auth data for device");

        if let Some(device) = device {
            Ok(self.backup_signed_by_device(device, signatures, auth_data))
        } else {
            trace!(?device_id, "Device not found, can't check signature");
            Ok(SignatureState::Missing)
        }
    }

    async fn verify_auth_data_v1(
        &self,
        auth_data: MegolmV1AuthData,
        compute_all_signatures: bool,
    ) -> Result<SignatureVerification, CryptoStoreError> {
        let serialized_auth_data = match auth_data.to_canonical_json() {
            Ok(s) => s,
            Err(e) => {
                warn!(error =? e, "Error while verifying backup, can't canonicalize auth data");
                return Ok(Default::default());
            }
        };

        // Check if there's a signature from our own device.
        let device_signature =
            self.check_own_device_signature(&auth_data.signatures, &serialized_auth_data).await;
        // Check if there's a signature from our own user identity.
        let user_identity_signature =
            self.check_own_identity_signature(&auth_data.signatures, &serialized_auth_data).await?;

        // Collect all the other signatures if there isn't already a valid one,
        // or if we're told to collect all of them anyways.
        let other_signatures = if !(device_signature.trusted() || user_identity_signature.trusted())
            || compute_all_signatures
        {
            self.test_device_signatures(
                &auth_data.signatures,
                &serialized_auth_data,
                compute_all_signatures,
            )
            .await?
        } else {
            Default::default()
        };

        Ok(SignatureVerification { device_signature, user_identity_signature, other_signatures })
    }

    /// Verify some backup info that we downloaded from the server.
    ///
    /// # Arguments
    ///
    /// * `backup_version`: The backup version that should be verified. Should
    /// be fetched from the server using the [`/room_keys/version`] endpoint.
    ///
    /// * `compute_all_signatures`: *Useful for debugging only*. If this
    ///   parameter is `true`, the internal machinery will compute the trust
    ///   state for all signatures before returning, instead of short-circuiting
    ///   on the first trusted signature. Has no impact on whether the backup
    ///   will be considered verified.
    ///
    /// [`/room_keys/version`]: https://spec.matrix.org/unstable/client-server-api/#get_matrixclientv3room_keysversion
    pub async fn verify_backup(
        &self,
        backup_info: RoomKeyBackupInfo,
        compute_all_signatures: bool,
    ) -> Result<SignatureVerification, CryptoStoreError> {
        trace!(?backup_info, "Verifying backup auth data");

        if let RoomKeyBackupInfo::MegolmBackupV1Curve25519AesSha2(data) = backup_info {
            self.verify_auth_data_v1(data, compute_all_signatures).await
        } else {
            Ok(Default::default())
        }
    }

    pub async fn sign_backup(
        &self,
        backup_info: &mut RoomKeyBackupInfo,
    ) -> Result<(), CryptoStoreError> {
        if let RoomKeyBackupInfo::MegolmBackupV1Curve25519AesSha2(data) = backup_info {
            let canonical_json = data.to_canonical_json().unwrap();

            let private_identity = self.store.private_identity();
            let identity = private_identity.lock().await;

            if let Some(key_id) = identity.master_key_id().await {
                if let Ok(signature) = identity.sign(&canonical_json).await {
                    data.signatures.add_signature(
                        self.store.user_id().to_owned(),
                        key_id,
                        signature,
                    );
                }
            }

            let cache = self.store.cache().await?;
            let account = cache.account().await?;
            let key_id = account.signing_key_id();
            let signature = account.sign(&canonical_json);
            data.signatures.add_signature(self.store.user_id().to_owned(), key_id, signature);
        }

        Ok(())
    }

    /// Activate the given backup key to be used to encrypt and backup room
    /// keys.
    ///
    /// This will use the [`m.megolm_backup.v1.curve25519-aes-sha2`] algorithm
    /// to encrypt the room keys.
    ///
    /// [`m.megolm_backup.v1.curve25519-aes-sha2`]:
    /// https://spec.matrix.org/unstable/client-server-api/#backup-algorithm-mmegolm_backupv1curve25519-aes-sha2
    pub async fn enable_backup_v1(&self, key: MegolmV1BackupKey) -> Result<(), CryptoStoreError> {
        if key.backup_version().is_some() {
            *self.backup_key.write().await = Some(key.clone());
            info!(backup_key = ?key, "Activated a backup");
        } else {
            warn!(backup_key = ?key, "Tried to activate a backup without having the backup key uploaded");
        }

        Ok(())
    }

    /// Get the number of backed up room keys and the total number of room keys.
    pub async fn room_key_counts(&self) -> Result<RoomKeyCounts, CryptoStoreError> {
        self.store.inbound_group_session_counts().await
    }

    /// Disable and reset our backup state.
    ///
    /// This will remove any pending backup request, remove the backup key and
    /// reset the backup state of each room key we have.
    #[instrument(skip(self))]
    pub async fn disable_backup(&self) -> Result<(), CryptoStoreError> {
        debug!("Disabling key backup and resetting backup state for room keys");

        self.backup_key.write().await.take();
        self.pending_backup.write().await.take();

        self.store.reset_backup_state().await?;

        debug!("Done disabling backup");

        Ok(())
    }

    /// Store the backup decryption key in the crypto store.
    ///
    /// This is useful if the client wants to support gossiping of the backup
    /// key.
    pub async fn save_decryption_key(
        &self,
        backup_decryption_key: Option<BackupDecryptionKey>,
        version: Option<String>,
    ) -> Result<(), CryptoStoreError> {
        let changes =
            Changes { backup_decryption_key, backup_version: version, ..Default::default() };
        self.store.save_changes(changes).await
    }

    /// Get the backup keys we have saved in our crypto store.
    pub async fn get_backup_keys(&self) -> Result<BackupKeys, CryptoStoreError> {
        self.store.load_backup_keys().await
    }

    /// Encrypt a batch of room keys and return a request that needs to be sent
    /// out to backup the room keys.
    pub async fn backup(
        &self,
    ) -> Result<Option<(OwnedTransactionId, KeysBackupRequest)>, CryptoStoreError> {
        let mut request = self.pending_backup.write().await;

        if let Some(request) = &*request {
            trace!("Backing up, returning an existing request");

            Ok(Some((request.request_id.clone(), request.request.clone())))
        } else {
            trace!("Backing up, creating a new request");

            let new_request = self.backup_helper().await?;
            *request = new_request.clone();

            Ok(new_request.map(|r| (r.request_id, r.request)))
        }
    }

    pub(crate) async fn mark_request_as_sent(
        &self,
        request_id: &TransactionId,
    ) -> Result<(), CryptoStoreError> {
        let mut request = self.pending_backup.write().await;

        if let Some(r) = &*request {
            if r.request_id == request_id {
                let sessions: Vec<_> = self
                    .store
                    .get_inbound_group_sessions()
                    .await?
                    .into_iter()
                    .filter(|s| r.session_was_part_of_the_backup(s))
                    .collect();

                for session in &sessions {
                    session.mark_as_backed_up();
                }

                trace!(request_id = ?r.request_id, keys = ?r.sessions, "Marking room keys as backed up");

                let changes = Changes { inbound_group_sessions: sessions, ..Default::default() };
                self.store.save_changes(changes).await?;

                let counts = self.store.inbound_group_session_counts().await?;

                trace!(
                    room_key_counts = ?counts,
                    request_id = ?r.request_id, keys = ?r.sessions, "Marked room keys as backed up"
                );

                *request = None;
            } else {
                warn!(
                    expected = r.request_id.to_string().as_str(),
                    got = request_id.to_string().as_str(),
                    "Tried to mark a pending backup as sent but the request id didn't match"
                );
            }
        } else {
            warn!(
                request_id = request_id.to_string().as_str(),
                "Tried to mark a pending backup as sent but there isn't a backup pending"
            );
        };

        Ok(())
    }

    async fn backup_helper(&self) -> Result<Option<PendingBackup>, CryptoStoreError> {
        let Some(backup_key) = &*self.backup_key.read().await else {
            warn!("Trying to backup room keys but no backup key was found");
            return Ok(None);
        };

        let Some(version) = backup_key.backup_version() else {
            warn!("Trying to backup room keys but the backup key wasn't uploaded");
            return Ok(None);
        };

        let sessions =
            self.store.inbound_group_sessions_for_backup(Self::BACKUP_BATCH_SIZE).await?;

        if sessions.is_empty() {
            trace!(?backup_key, "No room keys need to be backed up");
            return Ok(None);
        }

        let key_count = sessions.len();
        let (backup, session_record) = Self::backup_keys(sessions, backup_key).await;

        info!(
            key_count = key_count,
            keys = ?session_record,
            ?backup_key,
            "Successfully created a room keys backup request"
        );

        let request = PendingBackup {
            request_id: TransactionId::new(),
            request: KeysBackupRequest { version, rooms: backup },
            sessions: session_record,
        };

        Ok(Some(request))
    }

    /// Backup all the non-backed up room keys we know about
    async fn backup_keys(
        sessions: Vec<InboundGroupSession>,
        backup_key: &MegolmV1BackupKey,
    ) -> (
        BTreeMap<OwnedRoomId, RoomKeyBackup>,
        BTreeMap<OwnedRoomId, BTreeMap<String, BTreeSet<String>>>,
    ) {
        let mut backup: BTreeMap<OwnedRoomId, RoomKeyBackup> = BTreeMap::new();
        let mut session_record: BTreeMap<OwnedRoomId, BTreeMap<String, BTreeSet<String>>> =
            BTreeMap::new();

        for session in sessions {
            let room_id = session.room_id().to_owned();
            let session_id = session.session_id().to_owned();
            let sender_key = session.sender_key().to_owned();
            let session = backup_key.encrypt(session).await;

            session_record
                .entry(room_id.to_owned())
                .or_default()
                .entry(sender_key.to_base64())
                .or_default()
                .insert(session_id.clone());

            let session = Raw::new(&session).expect("Can't serialize a backed up room key");

            backup
                .entry(room_id)
                .or_insert_with(|| RoomKeyBackup::new(BTreeMap::new()))
                .sessions
                .insert(session_id, session);
        }

        (backup, session_record)
    }

    /// Import the given room keys into our store.
    ///
    /// # Arguments
    ///
    /// * `room_keys` - A list of previously exported keys that should be
    /// imported into our store. If we already have a better version of a key
    /// the key will *not* be imported.
    ///
    /// Returns a [`RoomKeyImportResult`] containing information about room keys
    /// which were imported.
<<<<<<< HEAD
    ///
    /// # Examples
    ///
    /// ```no_run
    /// # use std::io::Cursor;
    /// # use matrix_sdk_crypto::{OlmMachine, decrypt_room_key_export};
    /// # use ruma::{device_id, user_id};
    /// # let alice = user_id!("@alice:example.org");
    /// # async {
    /// # let machine = OlmMachine::new(&alice, device_id!("DEVICEID")).await;
    /// # let export = Cursor::new("".to_owned());
    /// let exported_keys = decrypt_room_key_export(export, "1234")?;
    /// machine.backup_machine().import_backed_up_room_keys(exported_keys, |_, _| {}).await?;
    /// # anyhow::Ok(())
    /// # }
    /// ```
=======
>>>>>>> beb01eac
    pub async fn import_backed_up_room_keys(
        &self,
        room_keys: BTreeMap<OwnedRoomId, BTreeMap<String, BackedUpRoomKey>>,
        progress_listener: impl Fn(usize, usize),
    ) -> Result<RoomKeyImportResult, CryptoStoreError> {
        let mut decrypted_room_keys = vec![];

        for (room_id, room_keys) in room_keys {
            for (session_id, room_key) in room_keys {
<<<<<<< HEAD
                let room_key = ExportedRoomKey::from_backed_up_room_key(
                    room_id.to_owned(),
                    session_id,
                    room_key,
                );
=======
                let room_key = ExportedRoomKey {
                    algorithm: room_key.algorithm,
                    room_id: room_id.to_owned(),
                    sender_key: room_key.sender_key,
                    session_id,
                    session_key: room_key.session_key,
                    sender_claimed_keys: room_key.sender_claimed_keys,
                    forwarding_curve25519_key_chain: room_key.forwarding_curve25519_key_chain,
                };
>>>>>>> beb01eac

                decrypted_room_keys.push(room_key);
            }
        }

        self.store.import_room_keys(decrypted_room_keys, true, progress_listener).await
    }
}

#[cfg(test)]
mod tests {
    use std::collections::BTreeMap;

    use assert_matches2::assert_let;
    use matrix_sdk_test::async_test;
    use ruma::{device_id, room_id, user_id, CanonicalJsonValue, DeviceId, RoomId, UserId};
    use serde_json::json;

    use crate::{
        olm::BackedUpRoomKey, store::BackupDecryptionKey, types::RoomKeyBackupInfo, OlmError,
        OlmMachine,
    };

    fn room_key() -> BackedUpRoomKey {
        let json = json!({
            "algorithm": "m.megolm.v1.aes-sha2",
            "sender_key": "DeHIg4gwhClxzFYcmNntPNF9YtsdZbmMy8+3kzCMXHA",
            "session_key": "AQAAAABvWMNZjKFtebYIePKieQguozuoLgzeY6wKcyJjLJcJtQgy1dPqTBD12U+XrYLrRHn\
                            lKmxoozlhFqJl456+9hlHCL+yq+6ScFuBHtJepnY1l2bdLb4T0JMDkNsNErkiLiLnD6yp3J\
                            DSjIhkdHxmup/huygrmroq6/L5TaThEoqvW4DPIuO14btKudsS34FF82pwjKS4p6Mlch+0e\
                            fHAblQV",
            "sender_claimed_keys":{},
            "forwarding_curve25519_key_chain":[]
        });

        serde_json::from_value(json)
            .expect("We should be able to deserialize our backed up room key")
    }

    fn alice_id() -> &'static UserId {
        user_id!("@alice:example.org")
    }

    fn alice_device_id() -> &'static DeviceId {
        device_id!("JLAFKJWSCS")
    }

    fn room_id() -> &'static RoomId {
        room_id!("!test:localhost")
    }

    fn room_id2() -> &'static RoomId {
        room_id!("!test2:localhost")
    }

    async fn backup_flow(machine: OlmMachine) -> Result<(), OlmError> {
        let backup_machine = machine.backup_machine();
        let counts = backup_machine.store.inbound_group_session_counts().await?;

        assert_eq!(counts.total, 0, "Initially no keys exist");
        assert_eq!(counts.backed_up, 0, "Initially no backed up keys exist");

        machine.create_outbound_group_session_with_defaults(room_id()).await?;
        machine.create_outbound_group_session_with_defaults(room_id2()).await?;

        let counts = backup_machine.store.inbound_group_session_counts().await?;
        assert_eq!(counts.total, 2, "Two room keys need to exist in the store");
        assert_eq!(counts.backed_up, 0, "No room keys have been backed up yet");

        let decryption_key = BackupDecryptionKey::new().expect("Can't create new recovery key");
        let backup_key = decryption_key.megolm_v1_public_key();
        backup_key.set_version("1".to_owned());

        backup_machine.enable_backup_v1(backup_key).await?;

        let (request_id, _) =
            backup_machine.backup().await?.expect("Created a backup request successfully");
        assert_eq!(
            Some(&request_id),
            backup_machine.backup().await?.as_ref().map(|(request_id, _)| request_id),
            "Calling backup again without uploading creates the same backup request"
        );

        backup_machine.mark_request_as_sent(&request_id).await?;

        let counts = backup_machine.store.inbound_group_session_counts().await?;
        assert_eq!(counts.total, 2);
        assert_eq!(counts.backed_up, 2, "All room keys have been backed up");

        assert!(
            backup_machine.backup().await?.is_none(),
            "No room keys need to be backed up, no request needs to be created"
        );

        backup_machine.disable_backup().await?;

        let counts = backup_machine.store.inbound_group_session_counts().await?;
        assert_eq!(counts.total, 2);
        assert_eq!(
            counts.backed_up, 0,
            "Disabling the backup resets the backup flag on the room keys"
        );

        Ok(())
    }

    #[async_test]
    async fn memory_store_backups() -> Result<(), OlmError> {
        let machine = OlmMachine::new(alice_id(), alice_device_id()).await;

        backup_flow(machine).await
    }

    #[async_test]
    async fn test_verify_auth_data() -> Result<(), OlmError> {
        let machine = OlmMachine::new(alice_id(), alice_device_id()).await;
        let backup_machine = machine.backup_machine();

        let auth_data = json!({
            "public_key":"XjhWTCjW7l59pbfx9tlCBQolfnIQWARoKOzjTOPSlWM",
        });

        let backup_version = json!({
            "algorithm": "m.megolm_backup.v1.curve25519-aes-sha2",
            "auth_data": auth_data,
        });

        let canonical_json: CanonicalJsonValue =
            auth_data.clone().try_into().expect("Canonicalizing should always work");
        let serialized = canonical_json.to_string();

        let backup_version: RoomKeyBackupInfo = serde_json::from_value(backup_version).unwrap();

        let state = backup_machine
            .verify_backup(backup_version, false)
            .await
            .expect("Verifying should work");
        assert!(!state.trusted());
        assert!(!state.device_signature.trusted());
        assert!(!state.user_identity_signature.trusted());
        assert!(!state.other_signatures.values().any(|s| s.trusted()));

        let signatures = machine.sign(&serialized).await?;

        let backup_version = json!({
            "algorithm": "m.megolm_backup.v1.curve25519-aes-sha2",
            "auth_data": {
                "public_key":"XjhWTCjW7l59pbfx9tlCBQolfnIQWARoKOzjTOPSlWM",
                "signatures": signatures,
            }
        });
        let backup_version: RoomKeyBackupInfo = serde_json::from_value(backup_version).unwrap();

        let state = backup_machine
            .verify_backup(backup_version, false)
            .await
            .expect("Verifying should work");

        assert!(state.trusted());
        assert!(state.device_signature.trusted());
        assert!(!state.user_identity_signature.trusted());
        assert!(!state.other_signatures.values().any(|s| s.trusted()));

        machine
            .bootstrap_cross_signing(true)
            .await
            .expect("Bootstrapping a new identity always works");

        let signatures = machine.sign(&serialized).await?;

        let backup_version = json!({
            "algorithm": "m.megolm_backup.v1.curve25519-aes-sha2",
            "auth_data": {
                "public_key":"XjhWTCjW7l59pbfx9tlCBQolfnIQWARoKOzjTOPSlWM",
                "signatures": signatures,
            }
        });
        let backup_version: RoomKeyBackupInfo = serde_json::from_value(backup_version).unwrap();

        let state = backup_machine
            .verify_backup(backup_version, false)
            .await
            .expect("Verifying should work");

        assert!(state.trusted());
        assert!(state.device_signature.trusted());
        assert!(state.user_identity_signature.trusted());
        assert!(!state.other_signatures.values().any(|s| s.trusted()));

        Ok(())
    }

    #[async_test]
    async fn import_backed_up_room_keys() {
        let machine = OlmMachine::new(alice_id(), alice_device_id()).await;
        let backup_machine = machine.backup_machine();

        let room_id = room_id!("!DovneieKSTkdHKpIXy:morpheus.localhost");
        let session_id = "gM8i47Xhu0q52xLfgUXzanCMpLinoyVyH7R58cBuVBU";
        let room_key = room_key();

        let room_keys: BTreeMap<_, BTreeMap<_, _>> = BTreeMap::from([(
            room_id.to_owned(),
            BTreeMap::from([(session_id.to_owned(), room_key)]),
        )]);

        let session =
            machine.store().get_inbound_group_session(room_id, &session_id).await.unwrap();

        assert!(session.is_none(), "Initially we should not have the session in the store");

        backup_machine
            .import_backed_up_room_keys(room_keys, |_, _| {})
            .await
            .expect("We should be able to import a room key");

        let session =
            machine.store().get_inbound_group_session(room_id, &session_id).await.unwrap();

        assert_let!(Some(session) = session);
        assert!(
            session.backed_up(),
            "If a session was imported from a backup, it should be considered to be backed up"
        );
        assert!(session.has_been_imported());
    }
}<|MERGE_RESOLUTION|>--- conflicted
+++ resolved
@@ -596,25 +596,6 @@
     ///
     /// Returns a [`RoomKeyImportResult`] containing information about room keys
     /// which were imported.
-<<<<<<< HEAD
-    ///
-    /// # Examples
-    ///
-    /// ```no_run
-    /// # use std::io::Cursor;
-    /// # use matrix_sdk_crypto::{OlmMachine, decrypt_room_key_export};
-    /// # use ruma::{device_id, user_id};
-    /// # let alice = user_id!("@alice:example.org");
-    /// # async {
-    /// # let machine = OlmMachine::new(&alice, device_id!("DEVICEID")).await;
-    /// # let export = Cursor::new("".to_owned());
-    /// let exported_keys = decrypt_room_key_export(export, "1234")?;
-    /// machine.backup_machine().import_backed_up_room_keys(exported_keys, |_, _| {}).await?;
-    /// # anyhow::Ok(())
-    /// # }
-    /// ```
-=======
->>>>>>> beb01eac
     pub async fn import_backed_up_room_keys(
         &self,
         room_keys: BTreeMap<OwnedRoomId, BTreeMap<String, BackedUpRoomKey>>,
@@ -624,23 +605,11 @@
 
         for (room_id, room_keys) in room_keys {
             for (session_id, room_key) in room_keys {
-<<<<<<< HEAD
                 let room_key = ExportedRoomKey::from_backed_up_room_key(
                     room_id.to_owned(),
                     session_id,
                     room_key,
                 );
-=======
-                let room_key = ExportedRoomKey {
-                    algorithm: room_key.algorithm,
-                    room_id: room_id.to_owned(),
-                    sender_key: room_key.sender_key,
-                    session_id,
-                    session_key: room_key.session_key,
-                    sender_claimed_keys: room_key.sender_claimed_keys,
-                    forwarding_curve25519_key_chain: room_key.forwarding_curve25519_key_chain,
-                };
->>>>>>> beb01eac
 
                 decrypted_room_keys.push(room_key);
             }

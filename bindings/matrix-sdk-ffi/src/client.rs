use std::{
    collections::HashMap,
    fmt::{self, Debug},
    mem::ManuallyDrop,
    path::Path,
    sync::{Arc, RwLock},
};

use anyhow::{anyhow, Context as _};
use matrix_sdk::{
    media::{MediaFileHandle as SdkMediaFileHandle, MediaFormat, MediaRequest, MediaThumbnailSize},
    oidc::{
        registrations::{ClientId, OidcRegistrations},
        requests::account_management::AccountManagementActionFull,
        types::{
            client_credentials::ClientCredentials,
            registration::{
                ClientMetadata, ClientMetadataVerificationError, VerifiedClientMetadata,
            },
        },
        OidcAuthorizationData, OidcSession,
    },
    ruma::{
        api::client::{
            media::get_content_thumbnail::v3::Method,
            push::{EmailPusherData, PusherIds, PusherInit, PusherKind as RumaPusherKind},
            room::{create_room, Visibility},
            session::get_login_types,
            user_directory::search_users,
        },
        events::{
            room::{
                avatar::RoomAvatarEventContent, encryption::RoomEncryptionEventContent, MediaSource,
            },
            AnyInitialStateEvent, AnyToDeviceEvent, InitialStateEvent,
        },
        serde::Raw,
        EventEncryptionAlgorithm, RoomId, TransactionId, UInt, UserId,
    },
    AuthApi, AuthSession, Client as MatrixClient, SessionChange, SessionTokens,
};
use matrix_sdk_ui::notification_client::{
    NotificationClient as MatrixNotificationClient,
    NotificationProcessSetup as MatrixNotificationProcessSetup,
};
use mime::Mime;
use ruma::{
    api::client::{alias::get_alias, discovery::discover_homeserver::AuthenticationServerInfo},
    events::{
        ignored_user_list::IgnoredUserListEventContent,
        room::power_levels::RoomPowerLevelsEventContent, GlobalAccountDataEventType,
    },
    push::{HttpPusherData as RumaHttpPusherData, PushFormat as RumaPushFormat},
    OwnedServerName, RoomAliasId, RoomOrAliasId, ServerName,
};
use serde::{Deserialize, Serialize};
use serde_json::Value;
use tokio::sync::broadcast::error::RecvError;
use tracing::{debug, error};
use url::Url;

use super::{room::Room, session_verification::SessionVerificationController, RUNTIME};
use crate::{
<<<<<<< HEAD
    authentication_service::AuthenticationError,
=======
    authentication::{HomeserverLoginDetails, OidcConfiguration, OidcError},
>>>>>>> 74b770f4
    client,
    encryption::Encryption,
    notification::NotificationClient,
    notification_settings::NotificationSettings,
    room_directory_search::RoomDirectorySearch,
    room_preview::RoomPreview,
    sync_service::{SyncService, SyncServiceBuilder},
    task_handle::TaskHandle,
    ClientError,
};

#[derive(Clone, uniffi::Record)]
pub struct PusherIdentifiers {
    pub pushkey: String,
    pub app_id: String,
}

impl From<PusherIdentifiers> for PusherIds {
    fn from(value: PusherIdentifiers) -> Self {
        Self::new(value.pushkey, value.app_id)
    }
}

#[derive(Clone, uniffi::Record)]
pub struct HttpPusherData {
    pub url: String,
    pub format: Option<PushFormat>,
    pub default_payload: Option<String>,
}

#[derive(Clone, uniffi::Enum)]
pub enum PusherKind {
    Http { data: HttpPusherData },
    Email,
}

impl TryFrom<PusherKind> for RumaPusherKind {
    type Error = anyhow::Error;

    fn try_from(value: PusherKind) -> anyhow::Result<Self> {
        match value {
            PusherKind::Http { data } => {
                let mut ruma_data = RumaHttpPusherData::new(data.url);
                if let Some(payload) = data.default_payload {
                    let json: Value = serde_json::from_str(&payload)?;
                    ruma_data.default_payload = json;
                }
                ruma_data.format = data.format.map(Into::into);
                Ok(Self::Http(ruma_data))
            }
            PusherKind::Email => {
                let ruma_data = EmailPusherData::new();
                Ok(Self::Email(ruma_data))
            }
        }
    }
}

#[derive(Clone, uniffi::Enum)]
pub enum PushFormat {
    EventIdOnly,
}

impl From<PushFormat> for RumaPushFormat {
    fn from(value: PushFormat) -> Self {
        match value {
            client::PushFormat::EventIdOnly => Self::EventIdOnly,
        }
    }
}

#[uniffi::export(callback_interface)]
pub trait ClientDelegate: Sync + Send {
    fn did_receive_auth_error(&self, is_soft_logout: bool);
    fn did_refresh_tokens(&self);
}

#[uniffi::export(callback_interface)]
pub trait ClientSessionDelegate: Sync + Send {
    fn retrieve_session_from_keychain(&self, user_id: String) -> Result<Session, ClientError>;
    fn save_session_in_keychain(&self, session: Session);
}

#[uniffi::export(callback_interface)]
pub trait ProgressWatcher: Send + Sync {
    fn transmission_progress(&self, progress: TransmissionProgress);
}

/// A listener to the global (client-wide) error reporter of the send queue.
#[uniffi::export(callback_interface)]
pub trait SendQueueRoomErrorListener: Sync + Send {
    /// Called every time the send queue has ran into an error for a given room,
    /// which will disable the send queue for that particular room.
    fn on_error(&self, room_id: String, error: ClientError);
}

#[derive(Clone, Copy, uniffi::Record)]
pub struct TransmissionProgress {
    pub current: u64,
    pub total: u64,
}

impl From<matrix_sdk::TransmissionProgress> for TransmissionProgress {
    fn from(value: matrix_sdk::TransmissionProgress) -> Self {
        Self {
            current: value.current.try_into().unwrap_or(u64::MAX),
            total: value.total.try_into().unwrap_or(u64::MAX),
        }
    }
}

/// An object encapsulating the SSO login flow
#[derive(uniffi::Object)]
pub struct SsoHandler {
    /// The wrapped Client.
    client: Arc<Client>,

    /// The underlying URL for authentication.
    #[allow(dead_code)]
    pub url: String,
}

#[uniffi::export]
impl SsoHandler {
    /// Completes the SSO login process.
    pub async fn finish(&self, callback_url: String) -> Result<(), AuthenticationError> {
        let auth = self.client.inner.matrix_auth();

        let url =
            Url::parse(&callback_url).map_err(|_| AuthenticationError::SsoCallbackUrlInvalid)?;

        #[derive(Deserialize)]
        struct QueryParameters {
            #[serde(rename = "loginToken")]
            login_token: Option<String>,
        }

        let query_string = url.query().unwrap_or("");
        let query: QueryParameters = serde_html_form::from_str(query_string)
            .map_err(|_| AuthenticationError::SsoCallbackUrlInvalid)?;
        let token =
            query.login_token.ok_or(AuthenticationError::SsoCallbackUrlMissingLoginToken)?;

        auth.login_token(token.as_str())
            .await
            .map_err(|_| AuthenticationError::SsoLoginWithTokenFailed)?;

        Ok(())
    }
}

impl Debug for SsoHandler {
    fn fmt(&self, fmt: &mut fmt::Formatter<'_>) -> Result<(), fmt::Error> {
        write!(fmt, "SsoHandler")
    }
}

#[derive(uniffi::Object)]
pub struct Client {
    pub(crate) inner: ManuallyDrop<MatrixClient>,
    delegate: RwLock<Option<Arc<dyn ClientDelegate>>>,
    session_verification_controller:
        Arc<tokio::sync::RwLock<Option<SessionVerificationController>>>,
}

impl Drop for Client {
    fn drop(&mut self) {
        // Dropping the inner OlmMachine must happen within a tokio context
        // because deadpool drops sqlite connections in the DB pool on tokio's
        // blocking threadpool to avoid blocking async worker threads.
        let _guard = RUNTIME.enter();
        // SAFETY: self.inner is never used again, which is the only requirement
        //         for ManuallyDrop::drop to be used safely.
        unsafe {
            ManuallyDrop::drop(&mut self.inner);
        }
    }
}

impl Client {
    pub async fn new(
        sdk_client: MatrixClient,
        cross_process_refresh_lock_id: Option<String>,
        session_delegate: Option<Arc<dyn ClientSessionDelegate>>,
    ) -> Result<Self, ClientError> {
        let session_verification_controller: Arc<
            tokio::sync::RwLock<Option<SessionVerificationController>>,
        > = Default::default();
        let ctrl = session_verification_controller.clone();

        sdk_client.add_event_handler(move |ev: AnyToDeviceEvent| async move {
            if let Some(session_verification_controller) = &*ctrl.clone().read().await {
                session_verification_controller.process_to_device_message(ev).await;
            } else {
                debug!("received to-device message, but verification controller isn't ready");
            }
        });

        let client = Client {
            inner: ManuallyDrop::new(sdk_client),
            delegate: RwLock::new(None),
            session_verification_controller,
        };

        if let Some(process_id) = cross_process_refresh_lock_id {
            if session_delegate.is_none() {
                return Err(anyhow::anyhow!(
                    "missing session delegates when enabling the cross-process lock"
                ))?;
            }
            client.inner.oidc().enable_cross_process_refresh_lock(process_id.clone()).await?;
        }

        if let Some(session_delegate) = session_delegate {
            client.inner.set_session_callbacks(
                {
                    let session_delegate = session_delegate.clone();
                    Box::new(move |client| {
                        let session_delegate = session_delegate.clone();
                        let user_id = client.user_id().context("user isn't logged in")?;
                        Ok(Self::retrieve_session(session_delegate, user_id)?)
                    })
                },
                {
                    let session_delegate = session_delegate.clone();
                    Box::new(move |client| {
                        let session_delegate = session_delegate.clone();
                        Ok(Self::save_session(session_delegate, client)?)
                    })
                },
            )?;
        }

        Ok(client)
    }
}

#[uniffi::export(async_runtime = "tokio")]
impl Client {
    /// Information about login options for the client's homeserver.
    pub async fn homeserver_login_details(&self) -> Arc<HomeserverLoginDetails> {
        let supports_oidc_login = self.inner.oidc().fetch_authentication_issuer().await.is_ok();
        let supports_password_login = self.supports_password_login().await.ok().unwrap_or(false);
        let sliding_sync_proxy = self.sliding_sync_proxy().map(|proxy_url| proxy_url.to_string());

        Arc::new(HomeserverLoginDetails {
            url: self.homeserver(),
            sliding_sync_proxy,
            supports_oidc_login,
            supports_password_login,
        })
    }

    /// Login using a username and password.
    pub async fn login(
        &self,
        username: String,
        password: String,
        initial_device_name: Option<String>,
        device_id: Option<String>,
    ) -> Result<(), ClientError> {
        let mut builder = self.inner.matrix_auth().login_username(&username, &password);
        if let Some(initial_device_name) = initial_device_name.as_ref() {
            builder = builder.initial_device_display_name(initial_device_name);
        }
        if let Some(device_id) = device_id.as_ref() {
            builder = builder.device_id(device_id);
        }
        builder.send().await?;
        Ok(())
    }

    /// Requests the URL needed for login in a web view using OIDC. Once the web
    /// view has succeeded, call `login_with_oidc_callback` with the callback it
    /// returns. If a failure occurs and a callback isn't available, make sure
    /// to call `abort_oidc_login` to inform the client of this.
    pub async fn url_for_oidc_login(
        &self,
        oidc_configuration: &OidcConfiguration,
    ) -> Result<Arc<OidcAuthorizationData>, OidcError> {
        let oidc_metadata: VerifiedClientMetadata = oidc_configuration.try_into()?;
        let registrations_file = Path::new(&oidc_configuration.dynamic_registrations_file);
        let static_registrations = oidc_configuration
            .static_registrations
            .iter()
            .filter_map(|(issuer, client_id)| {
                let Ok(issuer) = Url::parse(issuer) else {
                    tracing::error!("Failed to parse {:?}", issuer);
                    return None;
                };
                Some((issuer, ClientId(client_id.clone())))
            })
            .collect::<HashMap<_, _>>();
        let registrations = OidcRegistrations::new(
            registrations_file,
            oidc_metadata.clone(),
            static_registrations,
        )?;

        let data = self.inner.oidc().url_for_oidc_login(oidc_metadata, registrations).await?;

        Ok(Arc::new(data))
    }

    /// Aborts an existing OIDC login operation that might have been cancelled,
    /// failed etc.
    pub async fn abort_oidc_login(&self, authorization_data: Arc<OidcAuthorizationData>) {
        self.inner.oidc().abort_authorization(&authorization_data.state).await;
    }

    /// Completes the OIDC login process.
    pub async fn login_with_oidc_callback(
        &self,
        authorization_data: Arc<OidcAuthorizationData>,
        callback_url: String,
    ) -> Result<(), OidcError> {
        let url = Url::parse(&callback_url).or(Err(OidcError::CallbackUrlInvalid))?;

        self.inner.oidc().login_with_oidc_callback(&authorization_data, url).await?;

        Ok(())
    }

    pub async fn get_media_file(
        &self,
        media_source: Arc<MediaSource>,
        body: Option<String>,
        mime_type: String,
        use_cache: bool,
        temp_dir: Option<String>,
    ) -> Result<Arc<MediaFileHandle>, ClientError> {
        let source = (*media_source).clone();
        let mime_type: mime::Mime = mime_type.parse()?;

        let handle = self
            .inner
            .media()
            .get_media_file(
                &MediaRequest { source, format: MediaFormat::File },
                body,
                &mime_type,
                use_cache,
                temp_dir,
            )
            .await?;

        Ok(Arc::new(MediaFileHandle::new(handle)))
    }

    /// Restores the client from a `Session`.
    pub async fn restore_session(&self, session: Session) -> Result<(), ClientError> {
        let sliding_sync_proxy = session.sliding_sync_proxy.clone();
        let auth_session: AuthSession = session.try_into()?;

        self.restore_session_inner(auth_session).await?;

        if let Some(sliding_sync_proxy) = sliding_sync_proxy {
            let sliding_sync_proxy = Url::parse(&sliding_sync_proxy)
                .map_err(|error| ClientError::Generic { msg: error.to_string() })?;

            self.inner.set_sliding_sync_proxy(Some(sliding_sync_proxy));
        }

        Ok(())
    }

    /// Enables or disables all the room send queues at once.
    ///
    /// When connectivity is lost on a device, it is recommended to disable the
    /// room sending queues.
    ///
    /// This can be controlled for individual rooms, using
    /// [`Room::enable_send_queue`].
    pub fn enable_all_send_queues(&self, enable: bool) {
        self.inner.send_queue().set_enabled(enable);
    }

    /// Subscribe to the global enablement status of the send queue, at the
    /// client-wide level.
    ///
    /// The given listener will be immediately called with the initial value of
    /// the enablement status.
    pub fn subscribe_to_send_queue_status(
        &self,
        listener: Box<dyn SendQueueRoomErrorListener>,
    ) -> Arc<TaskHandle> {
        let mut subscriber = self.inner.send_queue().subscribe_errors();

        Arc::new(TaskHandle::new(RUNTIME.spawn(async move {
            loop {
                match subscriber.recv().await {
                    Ok(report) => listener
                        .on_error(report.room_id.to_string(), ClientError::new(report.error)),
                    Err(err) => {
                        error!("error when listening to the send queue error reporter: {err}");
                    }
                }
            }
        })))
    }
}

impl Client {
    /// Returns a handler to start the SSO login process. The URL available via
    /// the handler's `url` field should be opened in a web view. Once the
    /// web view succeeds, call `finish` on the handler with the callback
    /// URL.
    pub(crate) async fn start_sso_login(
        self: &Arc<Self>,
        redirect_url: String,
        idp_id: Option<String>,
    ) -> Result<Arc<SsoHandler>, AuthenticationError> {
        let auth = self.inner.matrix_auth();
        let url = auth
            .get_sso_login_url(redirect_url.as_str(), idp_id.as_deref())
            .await
            .map_err(|e| AuthenticationError::Generic { message: e.to_string() })?;
        Ok(Arc::new(SsoHandler { client: Arc::clone(self), url }))
    }

    /// Restores the client from an `AuthSession`.
    pub(crate) async fn restore_session_inner(
        &self,
        session: impl Into<AuthSession>,
    ) -> anyhow::Result<()> {
        self.inner.restore_session(session).await?;
        Ok(())
    }

    /// The sliding sync proxy of the homeserver. It is either set automatically
    /// during discovery or manually via `set_sliding_sync_proxy` or `None`
    /// when not configured.
    pub fn sliding_sync_proxy(&self) -> Option<Url> {
        self.inner.sliding_sync_proxy()
    }

    /// Whether or not the client's homeserver supports the password login flow.
    pub(crate) async fn supports_password_login(&self) -> anyhow::Result<bool> {
        let login_types = self.inner.matrix_auth().get_login_types().await?;
        let supports_password = login_types
            .flows
            .iter()
            .any(|login_type| matches!(login_type, get_login_types::v3::LoginType::Password(_)));
        Ok(supports_password)
    }
}

#[uniffi::export(async_runtime = "tokio")]
impl Client {
    pub fn set_delegate(
        self: Arc<Self>,
        delegate: Option<Box<dyn ClientDelegate>>,
    ) -> Option<Arc<TaskHandle>> {
        delegate.map(|delegate| {
            let mut session_change_receiver = self.inner.subscribe_to_session_changes();
            let client_clone = self.clone();
            let session_change_task = RUNTIME.spawn(async move {
                loop {
                    match session_change_receiver.recv().await {
                        Ok(session_change) => client_clone.process_session_change(session_change),
                        Err(receive_error) => {
                            if let RecvError::Closed = receive_error {
                                break;
                            }
                        }
                    }
                }
            });

            *self.delegate.write().unwrap() = Some(Arc::from(delegate));
            Arc::new(TaskHandle::new(session_change_task))
        })
    }

    pub fn session(&self) -> Result<Session, ClientError> {
        Self::session_inner((*self.inner).clone())
    }

    pub async fn account_url(
        &self,
        action: Option<AccountManagementAction>,
    ) -> Result<Option<String>, ClientError> {
        match self.inner.oidc().account_management_url(action.map(Into::into)).await {
            Ok(url) => Ok(url.map(|u| u.to_string())),
            Err(e) => {
                tracing::error!("Failed retrieving account management URL: {e}");
                Err(e.into())
            }
        }
    }

    pub fn user_id(&self) -> Result<String, ClientError> {
        let user_id = self.inner.user_id().context("No User ID found")?;
        Ok(user_id.to_string())
    }

    pub async fn display_name(&self) -> Result<String, ClientError> {
        let display_name =
            self.inner.account().get_display_name().await?.context("No User ID found")?;
        Ok(display_name)
    }

    pub async fn set_display_name(&self, name: String) -> Result<(), ClientError> {
        self.inner
            .account()
            .set_display_name(Some(name.as_str()))
            .await
            .context("Unable to set display name")?;
        Ok(())
    }

    pub async fn upload_avatar(&self, mime_type: String, data: Vec<u8>) -> Result<(), ClientError> {
        let mime: Mime = mime_type.parse()?;
        self.inner.account().upload_avatar(&mime, data).await?;
        Ok(())
    }

    pub async fn remove_avatar(&self) -> Result<(), ClientError> {
        self.inner.account().set_avatar_url(None).await?;
        Ok(())
    }

    /// Sends a request to retrieve the avatar URL. Will fill the cache used by
    /// [`Self::cached_avatar_url`] on success.
    pub async fn avatar_url(&self) -> Result<Option<String>, ClientError> {
        let avatar_url = self.inner.account().get_avatar_url().await?;

        Ok(avatar_url.map(|u| u.to_string()))
    }

    /// Retrieves an avatar cached from a previous call to [`Self::avatar_url`].
    pub fn cached_avatar_url(&self) -> Result<Option<String>, ClientError> {
        Ok(RUNTIME.block_on(self.inner.account().get_cached_avatar_url())?)
    }

    pub fn device_id(&self) -> Result<String, ClientError> {
        let device_id = self.inner.device_id().context("No Device ID found")?;
        Ok(device_id.to_string())
    }

    pub async fn create_room(&self, request: CreateRoomParameters) -> Result<String, ClientError> {
        let response = self.inner.create_room(request.into()).await?;
        Ok(String::from(response.room_id()))
    }

    /// Get the content of the event of the given type out of the account data
    /// store.
    ///
    /// It will be returned as a JSON string.
    pub async fn account_data(&self, event_type: String) -> Result<Option<String>, ClientError> {
        let event = self.inner.account().account_data_raw(event_type.into()).await?;
        Ok(event.map(|e| e.json().get().to_owned()))
    }

    /// Set the given account data content for the given event type.
    ///
    /// It should be supplied as a JSON string.
    pub async fn set_account_data(
        &self,
        event_type: String,
        content: String,
    ) -> Result<(), ClientError> {
        let raw_content = Raw::from_json_string(content)?;
        self.inner.account().set_account_data_raw(event_type.into(), raw_content).await?;
        Ok(())
    }

    pub async fn upload_media(
        &self,
        mime_type: String,
        data: Vec<u8>,
        progress_watcher: Option<Box<dyn ProgressWatcher>>,
    ) -> Result<String, ClientError> {
        let mime_type: mime::Mime = mime_type.parse().context("Parsing mime type")?;
        let request = self.inner.media().upload(&mime_type, data);

        if let Some(progress_watcher) = progress_watcher {
            let mut subscriber = request.subscribe_to_send_progress();
            RUNTIME.spawn(async move {
                while let Some(progress) = subscriber.next().await {
                    progress_watcher.transmission_progress(progress.into());
                }
            });
        }

        let response = request.await?;

        Ok(String::from(response.content_uri))
    }

    pub async fn get_media_content(
        &self,
        media_source: Arc<MediaSource>,
    ) -> Result<Vec<u8>, ClientError> {
        let source = (*media_source).clone();

        Ok(self
            .inner
            .media()
            .get_media_content(&MediaRequest { source, format: MediaFormat::File }, true)
            .await?)
    }

    pub async fn get_media_thumbnail(
        &self,
        media_source: Arc<MediaSource>,
        width: u64,
        height: u64,
    ) -> Result<Vec<u8>, ClientError> {
        let source = (*media_source).clone();

        Ok(self
            .inner
            .media()
            .get_media_content(
                &MediaRequest {
                    source,
                    format: MediaFormat::Thumbnail(MediaThumbnailSize {
                        method: Method::Scale,
                        width: UInt::new(width).unwrap(),
                        height: UInt::new(height).unwrap(),
                    }),
                },
                true,
            )
            .await?)
    }

    pub async fn get_session_verification_controller(
        &self,
    ) -> Result<Arc<SessionVerificationController>, ClientError> {
        if let Some(session_verification_controller) =
            &*self.session_verification_controller.read().await
        {
            return Ok(Arc::new(session_verification_controller.clone()));
        }
        let user_id = self.inner.user_id().context("Failed retrieving current user_id")?;
        let user_identity = self
            .inner
            .encryption()
            .get_user_identity(user_id)
            .await?
            .context("Failed retrieving user identity")?;

        let session_verification_controller =
            SessionVerificationController::new(self.inner.encryption(), user_identity);

        *self.session_verification_controller.write().await =
            Some(session_verification_controller.clone());

        Ok(Arc::new(session_verification_controller))
    }

    /// Log out the current user. This method returns an optional URL that
    /// should be presented to the user to complete logout (in the case of
    /// Session having been authenticated using OIDC).
    pub async fn logout(&self) -> Result<Option<String>, ClientError> {
        let Some(auth_api) = self.inner.auth_api() else {
            return Err(anyhow!("Missing authentication API").into());
        };

        match auth_api {
            AuthApi::Matrix(a) => {
                tracing::info!("Logging out via the homeserver.");
                a.logout().await?;
                Ok(None)
            }

            AuthApi::Oidc(api) => {
                tracing::info!("Logging out via OIDC.");
                let end_session_builder = api.logout().await?;

                if let Some(builder) = end_session_builder {
                    let url = builder.build()?.url;
                    return Ok(Some(url.to_string()));
                }

                Ok(None)
            }
            _ => Err(anyhow!("Unknown authentication API").into()),
        }
    }

    /// Registers a pusher with given parameters
    pub async fn set_pusher(
        &self,
        identifiers: PusherIdentifiers,
        kind: PusherKind,
        app_display_name: String,
        device_display_name: String,
        profile_tag: Option<String>,
        lang: String,
    ) -> Result<(), ClientError> {
        let ids = identifiers.into();

        let pusher_init = PusherInit {
            ids,
            kind: kind.try_into()?,
            app_display_name,
            device_display_name,
            profile_tag,
            lang,
        };
        self.inner.pusher().set(pusher_init.into()).await?;
        Ok(())
    }

    /// Deletes a pusher of given pusher ids
    pub async fn delete_pusher(&self, identifiers: PusherIdentifiers) -> Result<(), ClientError> {
        self.inner.pusher().delete(identifiers.into()).await?;
        Ok(())
    }

    /// The homeserver this client is configured to use.
    pub fn homeserver(&self) -> String {
        self.inner.homeserver().to_string()
    }

    pub fn rooms(&self) -> Vec<Arc<Room>> {
        self.inner.rooms().into_iter().map(|room| Arc::new(Room::new(room))).collect()
    }

    pub fn get_dm_room(&self, user_id: String) -> Result<Option<Arc<Room>>, ClientError> {
        let user_id = UserId::parse(user_id)?;
        let sdk_room = self.inner.get_dm_room(&user_id);
        let dm = sdk_room.map(|room| Arc::new(Room::new(room)));
        Ok(dm)
    }

    pub async fn search_users(
        &self,
        search_term: String,
        limit: u64,
    ) -> Result<SearchUsersResults, ClientError> {
        let response = self.inner.search_users(&search_term, limit).await?;
        Ok(SearchUsersResults::from(response))
    }

    pub async fn get_profile(&self, user_id: String) -> Result<UserProfile, ClientError> {
        let owned_user_id = UserId::parse(user_id.clone())?;

        let response = self.inner.account().fetch_user_profile_of(&owned_user_id).await?;

        Ok(UserProfile {
            user_id,
            display_name: response.displayname.clone(),
            avatar_url: response.avatar_url.as_ref().map(|url| url.to_string()),
        })
    }

    pub async fn notification_client(
        self: Arc<Self>,
        process_setup: NotificationProcessSetup,
    ) -> Result<Arc<NotificationClient>, ClientError> {
        Ok(Arc::new(NotificationClient {
            inner: MatrixNotificationClient::new((*self.inner).clone(), process_setup.into())
                .await?,
            _client: self.clone(),
        }))
    }

    pub fn sync_service(&self) -> Arc<SyncServiceBuilder> {
        SyncServiceBuilder::new((*self.inner).clone())
    }

    pub fn get_notification_settings(&self) -> Arc<NotificationSettings> {
        let inner = RUNTIME.block_on(self.inner.notification_settings());

        Arc::new(NotificationSettings::new((*self.inner).clone(), inner))
    }

    pub fn encryption(self: Arc<Self>) -> Arc<Encryption> {
        Arc::new(Encryption { inner: self.inner.encryption(), _client: self.clone() })
    }

    // Ignored users

    pub async fn ignored_users(&self) -> Result<Vec<String>, ClientError> {
        if let Some(raw_content) = self
            .inner
            .account()
            .fetch_account_data(GlobalAccountDataEventType::IgnoredUserList)
            .await?
        {
            let content = raw_content.deserialize_as::<IgnoredUserListEventContent>()?;
            let user_ids: Vec<String> =
                content.ignored_users.keys().map(|id| id.to_string()).collect();

            return Ok(user_ids);
        }

        Ok(vec![])
    }

    pub async fn ignore_user(&self, user_id: String) -> Result<(), ClientError> {
        let user_id = UserId::parse(user_id)?;
        self.inner.account().ignore_user(&user_id).await?;
        Ok(())
    }

    pub async fn unignore_user(&self, user_id: String) -> Result<(), ClientError> {
        let user_id = UserId::parse(user_id)?;
        self.inner.account().unignore_user(&user_id).await?;
        Ok(())
    }

    pub fn subscribe_to_ignored_users(
        &self,
        listener: Box<dyn IgnoredUsersListener>,
    ) -> Arc<TaskHandle> {
        let mut subscriber = self.inner.subscribe_to_ignore_user_list_changes();
        Arc::new(TaskHandle::new(RUNTIME.spawn(async move {
            while let Some(user_ids) = subscriber.next().await {
                listener.call(user_ids);
            }
        })))
    }

    pub fn room_directory_search(&self) -> Arc<RoomDirectorySearch> {
        Arc::new(RoomDirectorySearch::new(
            matrix_sdk::room_directory_search::RoomDirectorySearch::new((*self.inner).clone()),
        ))
    }

    /// Join a room by its ID.
    ///
    /// Use this method when the homeserver already knows of the given room ID.
    /// Otherwise use `join_room_by_id_or_alias` so you can pass a list of
    /// server names for the homeserver to find the room.
    pub async fn join_room_by_id(&self, room_id: String) -> Result<Arc<Room>, ClientError> {
        let room_id = RoomId::parse(room_id)?;
        let room = self.inner.join_room_by_id(room_id.as_ref()).await?;
        Ok(Arc::new(Room::new(room)))
    }

    /// Join a room by its ID or alias.
    ///
    /// When supplying the room's ID, you can also supply a list of server names
    /// for the homeserver to find the room. Typically these server names
    /// come from a permalink's `via` parameters, or from resolving a room's
    /// alias into an ID.
    pub async fn join_room_by_id_or_alias(
        &self,
        room_id_or_alias: String,
        server_names: Vec<String>,
    ) -> Result<Arc<Room>, ClientError> {
        let room_id = RoomOrAliasId::parse(&room_id_or_alias)?;
        let server_names = server_names
            .iter()
            .map(|name| OwnedServerName::try_from(name.as_str()))
            .collect::<Result<Vec<_>, _>>()?;
        let room =
            self.inner.join_room_by_id_or_alias(room_id.as_ref(), server_names.as_ref()).await?;
        Ok(Arc::new(Room::new(room)))
    }

    pub async fn get_recently_visited_rooms(&self) -> Result<Vec<String>, ClientError> {
        Ok(self.inner.account().get_recently_visited_rooms().await?)
    }

    pub async fn track_recently_visited_room(&self, room: String) -> Result<(), ClientError> {
        self.inner.account().track_recently_visited_room(room).await?;
        Ok(())
    }

    /// Resolves the given room alias to a room ID (and a list of servers), if
    /// possible.
    pub async fn resolve_room_alias(
        &self,
        room_alias: String,
    ) -> Result<ResolvedRoomAlias, ClientError> {
        let room_alias = RoomAliasId::parse(&room_alias)?;
        let response = self.inner.resolve_room_alias(&room_alias).await?;
        Ok(response.into())
    }

    /// Given a room id, get the preview of a room, to interact with it.
    ///
    /// The list of `via_servers` must be a list of servers that know
    /// about the room and can resolve it, and that may appear as a `via`
    /// parameter in e.g. a permalink URL. This list can be empty.
    pub async fn get_room_preview_from_room_id(
        &self,
        room_id: String,
        via_servers: Vec<String>,
    ) -> Result<RoomPreview, ClientError> {
        let room_id = RoomId::parse(&room_id).context("room_id is not a valid room id")?;

        let via_servers = via_servers
            .into_iter()
            .map(ServerName::parse)
            .collect::<Result<Vec<_>, _>>()
            .context("at least one `via` server name is invalid")?;

        // The `into()` call below doesn't work if I do `(&room_id).into()`, so I let
        // rustc win that one fight.
        let room_id: &RoomId = &room_id;

        let sdk_room_preview = self.inner.get_room_preview(room_id.into(), via_servers).await?;

        Ok(RoomPreview::from_sdk(sdk_room_preview))
    }

    /// Given a room alias, get the preview of a room, to interact with it.
    pub async fn get_room_preview_from_room_alias(
        &self,
        room_alias: String,
    ) -> Result<RoomPreview, ClientError> {
        let room_alias =
            RoomAliasId::parse(&room_alias).context("room_alias is not a valid room alias")?;

        // The `into()` call below doesn't work if I do `(&room_id).into()`, so I let
        // rustc win that one fight.
        let room_alias: &RoomAliasId = &room_alias;

        let sdk_room_preview = self.inner.get_room_preview(room_alias.into(), Vec::new()).await?;

        Ok(RoomPreview::from_sdk(sdk_room_preview))
    }
}

#[uniffi::export(callback_interface)]
pub trait IgnoredUsersListener: Sync + Send {
    fn call(&self, ignored_user_ids: Vec<String>);
}

#[derive(uniffi::Enum)]
pub enum NotificationProcessSetup {
    MultipleProcesses,
    SingleProcess { sync_service: Arc<SyncService> },
}

impl From<NotificationProcessSetup> for MatrixNotificationProcessSetup {
    fn from(value: NotificationProcessSetup) -> Self {
        match value {
            NotificationProcessSetup::MultipleProcesses => {
                MatrixNotificationProcessSetup::MultipleProcesses
            }
            NotificationProcessSetup::SingleProcess { sync_service } => {
                MatrixNotificationProcessSetup::SingleProcess {
                    sync_service: sync_service.inner.clone(),
                }
            }
        }
    }
}

/// Information about a room, that was resolved from a room alias.
#[derive(uniffi::Record)]
pub struct ResolvedRoomAlias {
    /// The room ID that the alias resolved to.
    pub room_id: String,
    /// A list of servers that can be used to find the room by its room ID.
    pub servers: Vec<String>,
}

impl From<get_alias::v3::Response> for ResolvedRoomAlias {
    fn from(value: get_alias::v3::Response) -> Self {
        Self {
            room_id: value.room_id.to_string(),
            servers: value.servers.iter().map(ToString::to_string).collect(),
        }
    }
}

#[derive(uniffi::Record)]
pub struct SearchUsersResults {
    pub results: Vec<UserProfile>,
    pub limited: bool,
}

impl From<search_users::v3::Response> for SearchUsersResults {
    fn from(value: search_users::v3::Response) -> Self {
        let results: Vec<UserProfile> = value.results.iter().map(UserProfile::from).collect();
        SearchUsersResults { results, limited: value.limited }
    }
}

#[derive(uniffi::Record)]
pub struct UserProfile {
    pub user_id: String,
    pub display_name: Option<String>,
    pub avatar_url: Option<String>,
}

impl From<&search_users::v3::User> for UserProfile {
    fn from(value: &search_users::v3::User) -> Self {
        UserProfile {
            user_id: value.user_id.to_string(),
            display_name: value.display_name.clone(),
            avatar_url: value.avatar_url.as_ref().map(|url| url.to_string()),
        }
    }
}

impl Client {
    fn process_session_change(&self, session_change: SessionChange) {
        if let Some(delegate) = self.delegate.read().unwrap().clone() {
            debug!("Applying session change: {session_change:?}");
            RUNTIME.spawn_blocking(move || match session_change {
                SessionChange::UnknownToken { soft_logout } => {
                    delegate.did_receive_auth_error(soft_logout);
                }
                SessionChange::TokensRefreshed => {
                    delegate.did_refresh_tokens();
                }
            });
        } else {
            debug!(
                "No client delegate found, session change couldn't be applied: {session_change:?}"
            );
        }
    }

    fn retrieve_session(
        session_delegate: Arc<dyn ClientSessionDelegate>,
        user_id: &UserId,
    ) -> anyhow::Result<SessionTokens> {
        let session = session_delegate.retrieve_session_from_keychain(user_id.to_string())?;
        let auth_session = TryInto::<AuthSession>::try_into(session)?;
        match auth_session {
            AuthSession::Oidc(session) => Ok(SessionTokens::Oidc(session.user.tokens)),
            AuthSession::Matrix(session) => Ok(SessionTokens::Matrix(session.tokens)),
            _ => anyhow::bail!("Unexpected session kind."),
        }
    }

    fn session_inner(client: matrix_sdk::Client) -> Result<Session, ClientError> {
        let auth_api = client.auth_api().context("Missing authentication API")?;

        let homeserver_url = client.homeserver().into();
        let sliding_sync_proxy = client.sliding_sync_proxy().map(|url| url.to_string());

        Session::new(auth_api, homeserver_url, sliding_sync_proxy)
    }

    fn save_session(
        session_delegate: Arc<dyn ClientSessionDelegate>,
        client: matrix_sdk::Client,
    ) -> anyhow::Result<()> {
        let session = Self::session_inner(client)?;
        session_delegate.save_session_in_keychain(session);
        Ok(())
    }
}

#[derive(uniffi::Record)]
pub struct NotificationPowerLevels {
    pub room: i32,
}

impl From<NotificationPowerLevels> for ruma::power_levels::NotificationPowerLevels {
    fn from(value: NotificationPowerLevels) -> Self {
        let mut notification_power_levels = Self::new();
        notification_power_levels.room = value.room.into();
        notification_power_levels
    }
}

#[derive(uniffi::Record)]
pub struct PowerLevels {
    pub users_default: Option<i32>,
    pub events_default: Option<i32>,
    pub state_default: Option<i32>,
    pub ban: Option<i32>,
    pub kick: Option<i32>,
    pub redact: Option<i32>,
    pub invite: Option<i32>,
    pub notifications: Option<NotificationPowerLevels>,
    pub users: HashMap<String, i32>,
    pub events: HashMap<String, i32>,
}

impl From<PowerLevels> for RoomPowerLevelsEventContent {
    fn from(value: PowerLevels) -> Self {
        let mut power_levels = RoomPowerLevelsEventContent::new();

        if let Some(users_default) = value.users_default {
            power_levels.users_default = users_default.into();
        }
        if let Some(state_default) = value.state_default {
            power_levels.state_default = state_default.into();
        }
        if let Some(events_default) = value.events_default {
            power_levels.events_default = events_default.into();
        }
        if let Some(ban) = value.ban {
            power_levels.ban = ban.into();
        }
        if let Some(kick) = value.kick {
            power_levels.kick = kick.into();
        }
        if let Some(redact) = value.redact {
            power_levels.redact = redact.into();
        }
        if let Some(invite) = value.invite {
            power_levels.invite = invite.into();
        }
        if let Some(notifications) = value.notifications {
            power_levels.notifications = notifications.into()
        }
        power_levels.users = value
            .users
            .iter()
            .filter_map(|(user_id, power_level)| match UserId::parse(user_id) {
                Ok(id) => Some((id, (*power_level).into())),
                Err(e) => {
                    error!(user_id, "Skipping invalid user ID, error: {e}");
                    None
                }
            })
            .collect();

        power_levels.events = value
            .events
            .iter()
            .map(|(event_type, power_level)| {
                let event_type: ruma::events::TimelineEventType = event_type.as_str().into();
                (event_type, (*power_level).into())
            })
            .collect();

        power_levels
    }
}

#[derive(uniffi::Record)]
pub struct CreateRoomParameters {
    pub name: Option<String>,
    #[uniffi(default = None)]
    pub topic: Option<String>,
    pub is_encrypted: bool,
    #[uniffi(default = false)]
    pub is_direct: bool,
    pub visibility: RoomVisibility,
    pub preset: RoomPreset,
    #[uniffi(default = None)]
    pub invite: Option<Vec<String>>,
    #[uniffi(default = None)]
    pub avatar: Option<String>,
    #[uniffi(default = None)]
    pub power_level_content_override: Option<PowerLevels>,
}

impl From<CreateRoomParameters> for create_room::v3::Request {
    fn from(value: CreateRoomParameters) -> create_room::v3::Request {
        let mut request = create_room::v3::Request::new();
        request.name = value.name;
        request.topic = value.topic;
        request.is_direct = value.is_direct;
        request.visibility = value.visibility.into();
        request.preset = Some(value.preset.into());
        request.invite = match value.invite {
            Some(invite) => invite
                .iter()
                .filter_map(|user_id| match UserId::parse(user_id) {
                    Ok(id) => Some(id),
                    Err(e) => {
                        error!(user_id, "Skipping invalid user ID, error: {e}");
                        None
                    }
                })
                .collect(),
            None => vec![],
        };

        let mut initial_state: Vec<Raw<AnyInitialStateEvent>> = vec![];

        if value.is_encrypted {
            let content =
                RoomEncryptionEventContent::new(EventEncryptionAlgorithm::MegolmV1AesSha2);
            initial_state.push(InitialStateEvent::new(content).to_raw_any());
        }

        if let Some(url) = value.avatar {
            let mut content = RoomAvatarEventContent::new();
            content.url = Some(url.into());
            initial_state.push(InitialStateEvent::new(content).to_raw_any());
        }
        request.initial_state = initial_state;

        if let Some(power_levels) = value.power_level_content_override {
            match Raw::new(&power_levels.into()) {
                Ok(power_levels) => {
                    request.power_level_content_override = Some(power_levels);
                }
                Err(e) => {
                    error!("Failed to serialize power levels, error: {e}");
                }
            }
        }

        request
    }
}

#[derive(uniffi::Enum)]
pub enum RoomVisibility {
    /// Indicates that the room will be shown in the published room list.
    Public,

    /// Indicates that the room will not be shown in the published room list.
    Private,
}

impl From<RoomVisibility> for Visibility {
    fn from(value: RoomVisibility) -> Self {
        match value {
            RoomVisibility::Public => Self::Public,
            RoomVisibility::Private => Self::Private,
        }
    }
}

#[derive(uniffi::Enum)]
#[allow(clippy::enum_variant_names)]
pub enum RoomPreset {
    /// `join_rules` is set to `invite` and `history_visibility` is set to
    /// `shared`.
    PrivateChat,

    /// `join_rules` is set to `public` and `history_visibility` is set to
    /// `shared`.
    PublicChat,

    /// Same as `PrivateChat`, but all initial invitees get the same power level
    /// as the creator.
    TrustedPrivateChat,
}

impl From<RoomPreset> for create_room::v3::RoomPreset {
    fn from(value: RoomPreset) -> Self {
        match value {
            RoomPreset::PrivateChat => Self::PrivateChat,
            RoomPreset::PublicChat => Self::PublicChat,
            RoomPreset::TrustedPrivateChat => Self::TrustedPrivateChat,
        }
    }
}

#[derive(uniffi::Record)]
pub struct Session {
    // Same fields as the Session type in matrix-sdk, just simpler types
    /// The access token used for this session.
    pub access_token: String,
    /// The token used for [refreshing the access token], if any.
    ///
    /// [refreshing the access token]: https://spec.matrix.org/v1.3/client-server-api/#refreshing-access-tokens
    pub refresh_token: Option<String>,
    /// The user the access token was issued for.
    pub user_id: String,
    /// The ID of the client device.
    pub device_id: String,

    // FFI-only fields (for now)
    /// The URL for the homeserver used for this session.
    pub homeserver_url: String,
    /// Additional data for this session if OpenID Connect was used for
    /// authentication.
    pub oidc_data: Option<String>,
    /// The URL for the sliding sync proxy used for this session.
    pub sliding_sync_proxy: Option<String>,
}

impl Session {
    fn new(
        auth_api: AuthApi,
        homeserver_url: String,
        sliding_sync_proxy: Option<String>,
    ) -> Result<Session, ClientError> {
        match auth_api {
            // Build the session from the regular Matrix Auth Session.
            AuthApi::Matrix(a) => {
                let matrix_sdk::matrix_auth::MatrixSession {
                    meta: matrix_sdk::SessionMeta { user_id, device_id },
                    tokens:
                        matrix_sdk::matrix_auth::MatrixSessionTokens { access_token, refresh_token },
                } = a.session().context("Missing session")?;

                Ok(Session {
                    access_token,
                    refresh_token,
                    user_id: user_id.to_string(),
                    device_id: device_id.to_string(),
                    homeserver_url,
                    oidc_data: None,
                    sliding_sync_proxy,
                })
            }
            // Build the session from the OIDC UserSession.
            AuthApi::Oidc(api) => {
                let matrix_sdk::oidc::UserSession {
                    meta: matrix_sdk::SessionMeta { user_id, device_id },
                    tokens:
                        matrix_sdk::oidc::OidcSessionTokens {
                            access_token,
                            refresh_token,
                            latest_id_token,
                        },
                    issuer,
                } = api.user_session().context("Missing session")?;
                let client_id = api
                    .client_credentials()
                    .context("OIDC client credentials are missing.")?
                    .client_id()
                    .to_owned();
                let client_metadata =
                    api.client_metadata().context("OIDC client metadata is missing.")?.clone();
                let oidc_data = OidcSessionData {
                    client_id,
                    client_metadata,
                    latest_id_token: latest_id_token.map(|t| t.to_string()),
                    issuer,
                };

                let oidc_data = serde_json::to_string(&oidc_data).ok();
                Ok(Session {
                    access_token,
                    refresh_token,
                    user_id: user_id.to_string(),
                    device_id: device_id.to_string(),
                    homeserver_url,
                    oidc_data,
                    sliding_sync_proxy,
                })
            }
            _ => Err(anyhow!("Unknown authentication API").into()),
        }
    }
}

impl TryFrom<Session> for AuthSession {
    type Error = ClientError;
    fn try_from(value: Session) -> Result<Self, Self::Error> {
        let Session {
            access_token,
            refresh_token,
            user_id,
            device_id,
            homeserver_url: _,
            oidc_data,
            sliding_sync_proxy: _,
        } = value;

        if let Some(oidc_data) = oidc_data {
            // Create an OidcSession.
            let oidc_data = serde_json::from_str::<OidcUnvalidatedSessionData>(&oidc_data)?
                .validate()
                .context("OIDC metadata validation failed.")?;
            let latest_id_token = oidc_data
                .latest_id_token
                .map(TryInto::try_into)
                .transpose()
                .context("OIDC latest_id_token is invalid.")?;

            let user_session = matrix_sdk::oidc::UserSession {
                meta: matrix_sdk::SessionMeta {
                    user_id: user_id.try_into()?,
                    device_id: device_id.into(),
                },
                tokens: matrix_sdk::oidc::OidcSessionTokens {
                    access_token,
                    refresh_token,
                    latest_id_token,
                },
                issuer: oidc_data.issuer,
            };

            let session = OidcSession {
                credentials: ClientCredentials::None { client_id: oidc_data.client_id },
                metadata: oidc_data.client_metadata,
                user: user_session,
            };

            Ok(AuthSession::Oidc(session))
        } else {
            // Create a regular Matrix Session.
            let session = matrix_sdk::matrix_auth::MatrixSession {
                meta: matrix_sdk::SessionMeta {
                    user_id: user_id.try_into()?,
                    device_id: device_id.into(),
                },
                tokens: matrix_sdk::matrix_auth::MatrixSessionTokens {
                    access_token,
                    refresh_token,
                },
            };

            Ok(AuthSession::Matrix(session))
        }
    }
}

/// Represents a client registration against an OpenID Connect authentication
/// issuer.
#[derive(Serialize)]
pub(crate) struct OidcSessionData {
    client_id: String,
    client_metadata: VerifiedClientMetadata,
    latest_id_token: Option<String>,
    issuer: String,
}

/// Represents an unverified client registration against an OpenID Connect
/// authentication issuer. Call `validate` on this to use it for restoration.
#[derive(Deserialize)]
#[serde(try_from = "OidcUnvalidatedSessionDataDeHelper")]
pub(crate) struct OidcUnvalidatedSessionData {
    client_id: String,
    client_metadata: ClientMetadata,
    latest_id_token: Option<String>,
    issuer: String,
}

impl OidcUnvalidatedSessionData {
    /// Validates the data so that it can be used.
    fn validate(self) -> Result<OidcSessionData, ClientMetadataVerificationError> {
        Ok(OidcSessionData {
            client_id: self.client_id,
            client_metadata: self.client_metadata.validate()?,
            latest_id_token: self.latest_id_token,
            issuer: self.issuer,
        })
    }
}

#[derive(Deserialize)]
struct OidcUnvalidatedSessionDataDeHelper {
    client_id: String,
    client_metadata: ClientMetadata,
    latest_id_token: Option<String>,
    issuer_info: Option<AuthenticationServerInfo>,
    issuer: Option<String>,
}

impl TryFrom<OidcUnvalidatedSessionDataDeHelper> for OidcUnvalidatedSessionData {
    type Error = String;

    fn try_from(value: OidcUnvalidatedSessionDataDeHelper) -> Result<Self, Self::Error> {
        let OidcUnvalidatedSessionDataDeHelper {
            client_id,
            client_metadata,
            latest_id_token,
            issuer_info,
            issuer,
        } = value;

        let issuer = issuer
            .or(issuer_info.map(|info| info.issuer))
            .ok_or_else(|| "missing field `issuer`".to_owned())?;

        Ok(Self { client_id, client_metadata, latest_id_token, issuer })
    }
}

#[derive(uniffi::Enum)]
pub enum AccountManagementAction {
    Profile,
    SessionsList,
    SessionView { device_id: String },
    SessionEnd { device_id: String },
    AccountDeactivate,
    CrossSigningReset,
}

impl From<AccountManagementAction> for AccountManagementActionFull {
    fn from(value: AccountManagementAction) -> Self {
        match value {
            AccountManagementAction::Profile => Self::Profile,
            AccountManagementAction::SessionsList => Self::SessionsList,
            AccountManagementAction::SessionView { device_id } => Self::SessionView { device_id },
            AccountManagementAction::SessionEnd { device_id } => Self::SessionEnd { device_id },
            AccountManagementAction::AccountDeactivate => Self::AccountDeactivate,
            AccountManagementAction::CrossSigningReset => Self::CrossSigningReset,
        }
    }
}

#[uniffi::export]
fn gen_transaction_id() -> String {
    TransactionId::new().to_string()
}

/// A file handle that takes ownership of a media file on disk. When the handle
/// is dropped, the file will be removed from the disk.
#[derive(uniffi::Object)]
pub struct MediaFileHandle {
    inner: RwLock<Option<SdkMediaFileHandle>>,
}

impl MediaFileHandle {
    fn new(handle: SdkMediaFileHandle) -> Self {
        Self { inner: RwLock::new(Some(handle)) }
    }
}

#[uniffi::export]
impl MediaFileHandle {
    /// Get the media file's path.
    pub fn path(&self) -> Result<String, ClientError> {
        Ok(self
            .inner
            .read()
            .unwrap()
            .as_ref()
            .context("MediaFileHandle must not be used after calling persist")?
            .path()
            .to_str()
            .unwrap()
            .to_owned())
    }

    pub fn persist(&self, path: String) -> Result<bool, ClientError> {
        let mut guard = self.inner.write().unwrap();
        Ok(
            match guard
                .take()
                .context("MediaFileHandle was already persisted")?
                .persist(path.as_ref())
            {
                Ok(_) => true,
                Err(e) => {
                    *guard = Some(e.file);
                    false
                }
            },
        )
    }
}

#[cfg(test)]
mod tests {
    use std::sync::Arc;

    use assert_matches::assert_matches;
    use matrix_sdk_test::{async_test, test_json};
    use serde::Deserialize;
    use url::Url;
    use wiremock::{
        matchers::{method, path},
        Mock, MockServer, ResponseTemplate,
    };

    use crate::{authentication_service::AuthenticationError, client_builder::ClientBuilder};

    #[async_test]
    async fn test_start_sso_login_adds_redirect_url_to_login_url() {
        let homeserver = make_mock_homeserver().await;
        let builder = ClientBuilder::new().server_name_or_homeserver_url(homeserver.uri());
        let client = Arc::new(builder.build_inner().await.expect("Should build client"));

        let handler = client
            .start_sso_login("app://redirect".to_owned(), None)
            .await
            .expect("Should create SSO handler");

        let url = Url::parse(&handler.url).expect("Should generate a valid SSO login URL");

        #[derive(Deserialize)]
        struct QueryParameters {
            #[serde(rename = "redirectUrl")]
            redirect_url: Option<String>,
        }

        let query_string = url.query().unwrap_or("");
        let query: QueryParameters = serde_html_form::from_str(query_string)
            .expect("Should deserialize query parameters from SSO login URL");

        assert_eq!(query.redirect_url, Some("app://redirect".to_owned()));
    }

    #[async_test]
    async fn test_finish_sso_login_with_login_token_succeeds() {
        let homeserver = make_mock_homeserver().await;
        let builder = ClientBuilder::new().server_name_or_homeserver_url(homeserver.uri());
        let client = Arc::new(builder.build_inner().await.expect("Should build client"));

        let handler = client
            .start_sso_login("app://redirect".to_owned(), None)
            .await
            .expect("Should create SSO handler");

        handler
            .finish("app://redirect?loginToken=foo".to_owned())
            .await
            .expect("Should log in with token");
    }

    #[tokio::test]
    async fn test_finish_sso_login_without_login_token_fails() {
        let homeserver = make_mock_homeserver().await;
        let builder = ClientBuilder::new().server_name_or_homeserver_url(homeserver.uri());
        let client = Arc::new(builder.build_inner().await.expect("Should build client"));

        let handler = client
            .start_sso_login("app://redirect".to_owned(), None)
            .await
            .expect("Should create SSO handler");

        let result = handler.finish("app://redirect?foo=bar".to_owned()).await;

        assert_matches!(result, Err(AuthenticationError::SsoCallbackUrlMissingLoginToken));
    }

    /* Helper functions */

    async fn make_mock_homeserver() -> MockServer {
        let homeserver = MockServer::start().await;
        Mock::given(method("GET"))
            .and(path("/_matrix/client/versions"))
            .respond_with(ResponseTemplate::new(200).set_body_json(&*test_json::VERSIONS))
            .mount(&homeserver)
            .await;
        Mock::given(method("GET"))
            .and(path("/_matrix/client/r0/login"))
            .respond_with(ResponseTemplate::new(200).set_body_json(&*test_json::LOGIN_TYPES))
            .mount(&homeserver)
            .await;
        Mock::given(method("POST"))
            .and(path("/_matrix/client/r0/login"))
            .respond_with(ResponseTemplate::new(200).set_body_json(&*test_json::LOGIN))
            .mount(&homeserver)
            .await;
        homeserver
    }
}<|MERGE_RESOLUTION|>--- conflicted
+++ resolved
@@ -61,11 +61,7 @@
 
 use super::{room::Room, session_verification::SessionVerificationController, RUNTIME};
 use crate::{
-<<<<<<< HEAD
-    authentication_service::AuthenticationError,
-=======
-    authentication::{HomeserverLoginDetails, OidcConfiguration, OidcError},
->>>>>>> 74b770f4
+    authentication::{HomeserverLoginDetails, OidcConfiguration, OidcError, SsoError},
     client,
     encryption::Encryption,
     notification::NotificationClient,
@@ -191,11 +187,11 @@
 #[uniffi::export]
 impl SsoHandler {
     /// Completes the SSO login process.
-    pub async fn finish(&self, callback_url: String) -> Result<(), AuthenticationError> {
+    pub async fn finish(&self, callback_url: String) -> Result<(), SsoError> {
         let auth = self.client.inner.matrix_auth();
 
         let url =
-            Url::parse(&callback_url).map_err(|_| AuthenticationError::SsoCallbackUrlInvalid)?;
+            Url::parse(&callback_url).map_err(|_| SsoError::CallbackUrlInvalid)?;
 
         #[derive(Deserialize)]
         struct QueryParameters {
@@ -205,13 +201,13 @@
 
         let query_string = url.query().unwrap_or("");
         let query: QueryParameters = serde_html_form::from_str(query_string)
-            .map_err(|_| AuthenticationError::SsoCallbackUrlInvalid)?;
+            .map_err(|_| SsoError::CallbackUrlInvalid)?;
         let token =
-            query.login_token.ok_or(AuthenticationError::SsoCallbackUrlMissingLoginToken)?;
+            query.login_token.ok_or(SsoError::CallbackUrlInvalid)?;
 
         auth.login_token(token.as_str())
             .await
-            .map_err(|_| AuthenticationError::SsoLoginWithTokenFailed)?;
+            .map_err(|_| SsoError::LoginWithTokenFailed)?;
 
         Ok(())
     }
@@ -336,6 +332,22 @@
         }
         builder.send().await?;
         Ok(())
+    }
+
+    /// Returns a handler to start the SSO login process. The URL available via
+    /// the handler's `url` field should be opened in a web view. Once the web
+    /// view succeeds, call `finish` on the handler with the callback URL.
+    pub(crate) async fn start_sso_login(
+        self: &Arc<Self>,
+        redirect_url: String,
+        idp_id: Option<String>,
+    ) -> Result<Arc<SsoHandler>, SsoError> {
+        let auth = self.inner.matrix_auth();
+        let url = auth
+            .get_sso_login_url(redirect_url.as_str(), idp_id.as_deref())
+            .await
+            .map_err(|e| SsoError::Generic { message: e.to_string() })?;
+        Ok(Arc::new(SsoHandler { client: Arc::clone(self), url }))
     }
 
     /// Requests the URL needed for login in a web view using OIDC. Once the web
@@ -469,23 +481,6 @@
 }
 
 impl Client {
-    /// Returns a handler to start the SSO login process. The URL available via
-    /// the handler's `url` field should be opened in a web view. Once the
-    /// web view succeeds, call `finish` on the handler with the callback
-    /// URL.
-    pub(crate) async fn start_sso_login(
-        self: &Arc<Self>,
-        redirect_url: String,
-        idp_id: Option<String>,
-    ) -> Result<Arc<SsoHandler>, AuthenticationError> {
-        let auth = self.inner.matrix_auth();
-        let url = auth
-            .get_sso_login_url(redirect_url.as_str(), idp_id.as_deref())
-            .await
-            .map_err(|e| AuthenticationError::Generic { message: e.to_string() })?;
-        Ok(Arc::new(SsoHandler { client: Arc::clone(self), url }))
-    }
-
     /// Restores the client from an `AuthSession`.
     pub(crate) async fn restore_session_inner(
         &self,
@@ -1609,7 +1604,7 @@
         Mock, MockServer, ResponseTemplate,
     };
 
-    use crate::{authentication_service::AuthenticationError, client_builder::ClientBuilder};
+    use crate::{authentication::SsoError, client_builder::ClientBuilder};
 
     #[async_test]
     async fn test_start_sso_login_adds_redirect_url_to_login_url() {
@@ -1667,7 +1662,7 @@
 
         let result = handler.finish("app://redirect?foo=bar".to_owned()).await;
 
-        assert_matches!(result, Err(AuthenticationError::SsoCallbackUrlMissingLoginToken));
+        assert_matches!(result, Err(SsoError::CallbackUrlInvalid));
     }
 
     /* Helper functions */

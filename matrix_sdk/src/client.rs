--- conflicted
+++ resolved
@@ -83,23 +83,11 @@
 }
 
 #[cfg(feature = "encryption")]
-<<<<<<< HEAD
 use matrix_sdk_common::api::r0::{
     keys::{get_keys, upload_keys, upload_signing_keys::Request as UploadSigningKeysRequest},
     to_device::send_event_to_device::{
         Request as RumaToDeviceRequest, Response as ToDeviceResponse,
     },
-};
-=======
->>>>>>> c0b30cad
-use matrix_sdk_common::{
-    api::r0::{
-        keys::{get_keys, upload_keys, upload_signing_keys::Request as UploadSigningKeysRequest},
-        to_device::send_event_to_device::{
-            Request as RumaToDeviceRequest, Response as ToDeviceResponse,
-        },
-    },
-    identifiers::EventId,
 };
 use matrix_sdk_common::{
     api::{

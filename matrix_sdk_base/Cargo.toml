[package]
authors = ["Damir Jelić <poljar@termina.org.uk>"]
description = "The base component to build a Matrix client library."
edition = "2018"
homepage = "https://github.com/matrix-org/matrix-rust-sdk"
keywords = ["matrix", "chat", "messaging", "ruma", "nio"]
license = "Apache-2.0"
name = "matrix-sdk-base"
readme = "README.md"
repository = "https://github.com/matrix-org/matrix-rust-sdk"
version = "0.1.0"

[package.metadata.docs.rs]
features = ["docs"]
rustdoc-args = ["--cfg", "feature=\"docs\""]

[features]
default = []
messages = []
encryption = ["matrix-sdk-crypto"]
sqlite_cryptostore = ["matrix-sdk-crypto/sqlite_cryptostore"]
unstable-synapse-quirks = ["matrix-sdk-common/unstable-synapse-quirks"]

docs = ["encryption", "sqlite_cryptostore", "messages"]

[dependencies]
async-trait = "0.1.41"
<<<<<<< HEAD
serde = "1.0.116"
dashmap= "*"
=======
serde = "1.0.117"
>>>>>>> 7ec5a5ad
serde_json = "1.0.59"
zeroize = "1.1.1"
tracing = "0.1.21"

matrix-sdk-common-macros = { version = "0.1.0", path = "../matrix_sdk_common_macros" }
matrix-sdk-common = { version = "0.1.0", path = "../matrix_sdk_common" }
matrix-sdk-crypto = { version = "0.1.0", path = "../matrix_sdk_crypto", optional = true }

# Misc dependencies
thiserror = "1.0.21"
sled = "0.34.4"
futures = "0.3.6"

[target.'cfg(not(target_arch = "wasm32"))'.dependencies.tokio]
version = "0.2.22"
default-features = false
features = ["sync", "fs"]

[dev-dependencies]
matrix-sdk-test = { version = "0.1.0", path = "../matrix_sdk_test" }
http = "0.2.1"
tracing-subscriber = "0.2.13"
tempfile = "3.1.0"
mockito = "0.27.0"

[target.'cfg(not(target_arch = "wasm32"))'.dev-dependencies]
tokio = { version = "0.2.22", default-features = false, features = ["rt-threaded", "macros"] }

[target.'cfg(target_arch = "wasm32")'.dev-dependencies]
wasm-bindgen-test = "0.3.18"<|MERGE_RESOLUTION|>--- conflicted
+++ resolved
@@ -25,12 +25,8 @@
 
 [dependencies]
 async-trait = "0.1.41"
-<<<<<<< HEAD
-serde = "1.0.116"
+serde = "1.0.117"
 dashmap= "*"
-=======
-serde = "1.0.117"
->>>>>>> 7ec5a5ad
 serde_json = "1.0.59"
 zeroize = "1.1.1"
 tracing = "0.1.21"
